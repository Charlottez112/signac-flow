# Copyright (c) 2018 The Regents of the University of Michigan
# All rights reserved.
# This software is licensed under the BSD 3-Clause License.
"""Workflow definition with the FlowProject.

The FlowProject is a signac Project, that allows the user to define
a workflow based on job classification and job operations.

A job may be classified based on its metadata and data in the form
of str labels. These str-labels are yielded in the classify() method.


Based on the classification a "next operation" may be identified, that
should be executed next to further the workflow. While the user is free
to choose any method for the determination of the "next operation", one
option is to use a FlowGraph.
"""
from __future__ import print_function
import sys
import os
import logging
import warnings
import argparse
import datetime
import json
import inspect
import functools
import contextlib
from collections import defaultdict
from collections import OrderedDict
from itertools import islice
from itertools import count
from hashlib import sha1
from multiprocessing import Pool
from multiprocessing import cpu_count
from multiprocessing import TimeoutError
from multiprocessing.pool import ThreadPool
from multiprocessing import Event

import signac
from signac.common import six
from signac.contrib.hashing import calc_id
from signac.contrib.filterparse import parse_filter_arg

import jinja2
from jinja2 import TemplateNotFound as Jinja2TemplateNotFound

from .environment import get_environment
from .scheduling.base import ClusterJob
from .scheduling.base import JobStatus
from .scheduling.status import update_status
from .errors import SubmitError
from .errors import ConfigKeyError
from .errors import NoSchedulerError
from .errors import TemplateError
from .util import tabulate
from .util.tqdm import tqdm
from .util.misc import _positive_int
from .util.misc import _mkdir_p
from .util.misc import draw_progressbar
from .util import template_filters as tf
from .util.misc import add_cwd_to_environment_pythonpath
from .util.misc import switch_to_directory
from .util.misc import TrackGetItemDict
from .util.progressbar import with_progressbar
from .util.translate import abbreviate
from .util.translate import shorten
from .util.execution import fork
from .util.execution import TimeoutExpired
from .labels import label
from .labels import staticlabel
from .labels import classlabel
from .labels import _is_label_func
from . import legacy
from .util import config as flow_config


logger = logging.getLogger(__name__)
if six.PY2:
    logger.addHandler(logging.NullHandler())


# The TEMPLATE_HELP can be shown with the --template-help option available to all
# command line sub commands that use the templating system.
TEMPLATE_HELP = """Execution and submission scripts are generated with the jinja2 template files.
Standard files are shipped with the package, but maybe replaced or extended with
custom templates provided within a project.
The default template directory can be configured with the 'template_dir' configuration
variable, for example in the project configuration file. The current template directory is:
{template_dir}

All template variables can be placed within a template using the standard jinja2
syntax, e.g., the project root directory can be written like this: {{ project._rd }}.
The available template variables are:
{template_vars}

Filter functions can be used to format template variables in a specific way.
For example: {{ project.get_id() | captialize }}.

The available filters are:
{filters}"""


class _condition(object):

    def __init__(self, condition):
        self.condition = condition

    @classmethod
    def isfile(cls, filename):
        return cls(lambda job: job.isfile(filename))

    @classmethod
    def true(cls, key):
        return cls(lambda job: job.document.get(key, False))

    @classmethod
    def false(cls, key):
        return cls(lambda job: not job.document.get(key, False))

    @classmethod
    def always(cls, func):
        return cls(lambda _: True)(func)

    @classmethod
    def never(cls, func):
        return cls(lambda _: False)(func)

    @classmethod
    def not_(cls, condition):
        return cls(lambda job: not condition(job))


class _pre(_condition):

    def __call__(self, func):
        pre_conditions = getattr(func, '_flow_pre', list())
        pre_conditions.insert(0, self.condition)
        func._flow_pre = pre_conditions
        return func

    @classmethod
    def copy_from(cls, other_func):
        "True if and only if all pre conditions of other function are met."
        def metacondition(job):
            pre_conditions = getattr(other_func, '_flow_pre', list())
            return all(c(job) for c in pre_conditions)
        return cls(metacondition)

    @classmethod
    def after(cls, other_func):
        "True if and only if all post conditions of other function are met."
        def metacondition(job):
            post_conditions = getattr(other_func, '_flow_post', list())
            return all(c(job) for c in post_conditions)
        return cls(metacondition)


class _post(_condition):

    def __init__(self, condition):
        self.condition = condition

    def __call__(self, func):
        post_conditions = getattr(func, '_flow_post', list())
        post_conditions.insert(0, self.condition)
        func._flow_post = post_conditions
        return func

    @classmethod
    def copy_from(cls, other_func):
        "True if and only if all post conditions of other function are met."
        def metacondition(job):
            post_conditions = getattr(other_func, '_flow_post', list())
            return all(c(job) for c in post_conditions)
        return cls(metacondition)


def make_bundles(operations, size=None):
    """Utility function for the generation of bundles.

    This function splits an iterable of operations into  equally
    sized bundles and a possibly smaller final bundle.
    """
    n = None if size == 0 else size
    operations = iter(operations)
    while True:
        b = list(islice(operations, n))
        if b:
            yield b
        else:
            break


class JobOperation(object):
    """This class represents the information needed to execute one operation for one job.

    An operation function in this context is a shell command, which should be a function
    of one and only one signac job.

    .. note::

        This class is used by the :class:`~.FlowProject` class for the execution and
        submission process and should not be instantiated by users themselves.

    .. versionchanged:: 0.6

    :param name:
        The name of this JobOperation instance. The name is arbitrary,
        but helps to concisely identify the operation in various contexts.
    :type name:
        str
    :param job:
        The job instance associated with this operation.
    :type job:
        :py:class:`signac.Job`.
    :param cmd:
        The command that executes this operation.
    :type cmd:
        str
    :param directives:
        A dictionary of additional parameters that provide instructions on how
        to execute this operation, e.g., specifically required resources.
    :type directives:
        :class:`dict`
    """
    MAX_LEN_ID = 100

    def __init__(self, name, job, cmd, directives=None, np=None):
        self.name = name
        self.job = job
        self.cmd = cmd
        if directives is None:
            directives = dict()  # default argument
        else:
            directives = dict(directives)  # explicit copy

        # Keys which were explicitly set by the user, but are not evaluated by the
        # template engine are cause for concern and might hint at a bug in the template
        # script or ill-defined directives. We are therefore keeping track of all
        # keys set by the user and check whether they have been evaluated by the template
        # script engine later.
        keys_set_by_user = set(directives.keys())

        directives.setdefault(
            'np', directives.get('nranks', 1) * directives.get('omp_num_threads', 1))
        directives.setdefault('ngpu', 0)
        directives.setdefault('nranks', 0)
        directives.setdefault('omp_num_threads', 0)

        # Evaluate strings and callables for job:
        def evaluate(value):
            if value and callable(value):
                return value(job)
            elif isinstance(value, six.string_types):
                return value.format(job=job)
            else:
                return value

        # We use a special dictionary that allows us to track all keys that have been
        # evaluated by the template engine and compare them to those explicitly set
        # by the user. See also comment above.
        self.directives = TrackGetItemDict(
            {key: evaluate(value) for key, value in directives.items()})
        self.directives._keys_set_by_user = keys_set_by_user

    def __str__(self):
        return "{}({})".format(self.name, self.job)

    def __repr__(self):
        return "{type}(name='{name}', job='{job}', cmd={cmd}, directives={directives})".format(
            type=type(self).__name__,
            name=self.name,
            job=str(self.job),
            cmd=repr(self.cmd),
            directives=self.directives)

    def get_id(self, index=0):
        "Return a name, which identifies this job-operation."
        project = self.job._project

        # The full name is designed to be truly unique for each job-operation.
        full_name = '{}%{}%{}%{}'.format(
            project.root_directory(), self.job.get_id(), self.name, index)

        # The job_op_id is a hash computed from the unique full name.
        job_op_id = calc_id(full_name)

        # The actual job id is then constructed from a readable part and the job_op_id,
        # ensuring that the job-op is still somewhat identifiable, but guarantueed to
        # be unique. The readable name is based on the project id, job id, operation name,
        # and the index number. All names and the id itself are restricted in length
        # to guarantuee that the id does not get too long.
        max_len = self.MAX_LEN_ID - len(job_op_id)
        if max_len < len(job_op_id):
            raise ValueError("Value for MAX_LEN_ID is too small ({}).".format(self.MAX_LEN_ID))

        readable_name = '{}/{}/{}/{:04d}/'.format(
            str(project)[:12], str(self.job)[:8], self.name[:12], index)[:max_len]

        # By appending the unique job_op_id, we ensure that each id is truly unique.
        return readable_name + job_op_id

    def __hash__(self):
        return int(sha1(self.get_id().encode('utf-8')).hexdigest(), 16)

    def __eq__(self, other):
        return self.get_id() == other.get_id()

    def set_status(self, value):
        "Store the operation's status."
        self.job._project.document.setdefault('_status', dict())
        self.job._project.document._status[self.get_id()] = int(value)

    def get_status(self):
        "Retrieve the operation's last known status."
        try:
            return JobStatus(self.job._project.document['_status'][self.get_id()])
        except KeyError:
            return JobStatus.unknown


class FlowCondition(object):
    """A FlowCondition represents a condition as a function of a signac job.

    The __call__() function of a FlowCondition object may return either True
    or False, representing whether the condition is met or not.
    This can be used to build a graph of conditions and operations.

    :param callback:
        A function with one positional argument (the job)
    :type callback:
        :py:class:`~signac.contrib.job.Job`
    """

    def __init__(self, callback):
        self._callback = callback

    def __call__(self, job):
        if self._callback is None:
            return True
        return self._callback(job)

    def __hash__(self):
        return hash(self._callback)

    def __eq__(self, other):
        return self._callback == other._callback


class FlowOperation(object):
    """A FlowOperation represents a data space operation, operating on any job.

    Any FlowOperation is associated with a specific command, which should be
    a function of :py:class:`~signac.contrib.job.Job`. The command (cmd) can
    be stated as function, either by using str-substitution based on a job's
    attributes, or by providing a unary callable, which expects an instance
    of job as its first and only positional argument.

    For example, if we wanted to define a command for a program called 'hello',
    which expects a job id as its first argument, we could contruct the following
    two equivalent operations:

    .. code-block:: python

        op = FlowOperation('hello', cmd='hello {job._id}')
        op = FlowOperation('hello', cmd=lambda 'hello {}'.format(job._id))

    Here is another example for possible str-substitutions:

    .. code-block:: python

        # Substitute job state point parameters:
        op = FlowOperation('hello', cmd='cd {job.ws}; hello {job.sp.a}')

    Pre-requirements (pre) and post-conditions (post) can be used to
    trigger an operation only when certain conditions are met. Conditions are unary
    callables, which expect an instance of job as their first and only positional
    argument and return either True or False.

    An operation is considered "eligible" for execution when all pre-requirements
    are met and when at least one of the post-conditions is not met.
    Requirements are always met when the list of requirements is empty and
    post-conditions are never met when the list of post-conditions is empty.

    :param cmd:
        The command to execute operation; should be a function of job.
    :type cmd:
        str or callable
    :param pre:
        required conditions
    :type pre:
        sequence of callables
    :param post:
        post-conditions to determine completion
    :type pre:
        sequence of callables
    :param directives:
        A dictionary of additional parameters that provide instructions on how
        to execute this operation, e.g., specifically required resources.
    :type directives:
        :class:`dict`
    """

    def __init__(self, cmd, pre=None, post=None, directives=None):
        if pre is None:
            pre = []
        if post is None:
            post = []
        self._cmd = cmd
        self.directives = directives

        self._prereqs = [FlowCondition(cond) for cond in pre]
        self._postconds = [FlowCondition(cond) for cond in post]

    def __str__(self):
        return "{type}(cmd='{cmd}')".format(type=type(self).__name__, cmd=self._cmd)

    def eligible(self, job):
        "Eligible, when all pre-conditions are true and at least one post-condition is false."
        pre = all(cond(job) for cond in self._prereqs)
        if pre and len(self._postconds):
            post = any(not cond(job) for cond in self._postconds)
        else:
            post = True
        return pre and post

    def complete(self, job):
        "True when all post-conditions are met."
        if len(self._postconds):
            return all(cond(job) for cond in self._postconds)
        else:
            return False

    def __call__(self, job=None):
        if callable(self._cmd):
            return self._cmd(job).format(job=job)
        else:
            return self._cmd.format(job=job)


class _FlowProjectClass(type):
    """Metaclass for the FlowProject class."""

    def __new__(metacls, name, bases, namespace, **kwargs):
        cls = type.__new__(metacls, name, bases, dict(namespace))

        # All operation functions are registered with the operation() classmethod, which is
        # intended to be used as decorator function. The _OPERATION_FUNCTIONS dict maps the
        # the operation name to the operation function.
        cls._OPERATION_FUNCTIONS = list()

        # All label functions are registered with the label() classmethod, which is intendeded
        # to be used as decorator function. The _LABEL_FUNCTIONS dict contains the function as
        # key and the label name as value, or None to use the default label name.
        cls._LABEL_FUNCTIONS = OrderedDict()

        return cls


class FlowProject(six.with_metaclass(_FlowProjectClass,
                                     signac.contrib.Project)):
    """A signac project class specialized for workflow management.

    This class provides a command line interface for the definition, execution, and
    submission of workflows based on condition and operation functions.

    This is a typical example on how to use this class:

    .. code-block:: python

        @FlowProject.operation
        def hello(job):
            print('hello', job)

        FlowProject().main()

    :param config:
        A signac configuaration, defaults to the configuration loaded
        from the environment.
    :type config:
        A signac config object.
    """

    def __init__(self, config=None, environment=None):
        super(FlowProject, self).__init__(config=config)

        # Associate this class with a compute environment.
        self._environment = environment or get_environment()

        # The standard local template directory is a directory called 'templates' within
        # the project root directory. This directory may be specified with the 'template_dir'
        # configuration variable.
        self._template_dir = os.path.join(
            self.root_directory(), self._config.get('template_dir', 'templates'))
        self._template_environment_ = dict()

        # Register all label functions with this project instance.
        self._label_functions = OrderedDict()
        self._register_labels()

        # Register all operation functions with this project instance.
        self._operation_functions = dict()
        self._operations = OrderedDict()
        self._register_operations()

        # Enable the use of buffered mode for certain functions
        try:
            self._use_buffered_mode = self.config['flow'].as_bool('use_buffered_mode')
        except KeyError:
            self._use_buffered_mode = False

    def _setup_template_environment(self):
        """Setup the jinja2 template environemnt.

        The templating system is used to generate templated scripts for the script()
        and submit_operations() / submit() function and the corresponding command line
        sub commands.
        """
        if self._config.get('flow') and self._config['flow'].get('environment_modules'):
            envs = self._config['flow'].as_list('environment_modules')
        else:
            envs = []

        # Templates are searched in the local template directory first, then in additionally
        # installed packages, then in the main package 'templates' directory.
        extra_packages = []
        for env in envs:
            try:
                extra_packages.append(jinja2.PackageLoader(env, 'templates'))
            except ImportError as error:
                name = str(error) if six.PY2 else error.name
                logger.warning("Unable to load template from package '{}'.".format(name))

        load_envs = ([jinja2.FileSystemLoader(self._template_dir)] +
                     extra_packages +
                     [jinja2.PackageLoader('flow', 'templates')])

        template_environment = jinja2.Environment(
            loader=jinja2.ChoiceLoader(load_envs),
            trim_blocks=True,
            extensions=[TemplateError])

        # Setup standard filters that can be used to format context variables.
        template_environment.filters['format_timedelta'] = tf.format_timedelta
        template_environment.filters['identical'] = tf.identical
        template_environment.filters['with_np_offset'] = tf.with_np_offset
        template_environment.filters['calc_tasks'] = tf.calc_tasks
        template_environment.filters['calc_num_nodes'] = tf.calc_num_nodes
        template_environment.filters['check_utilization'] = tf.check_utilization
        template_environment.filters['homogeneous_openmp_mpi_config'] = \
            tf.homogeneous_openmp_mpi_config
        template_environment.filters['get_config_value'] = flow_config.get_config_value
        template_environment.filters['require_config_value'] = \
            flow_config.require_config_value
        template_environment.filters['get_account_name'] = tf.get_account_name
        if 'max' not in template_environment.filters:    # for jinja2 < 2.10
            template_environment.filters['max'] = max
        if 'min' not in template_environment.filters:    # for jinja2 < 2.10
            template_environment.filters['min'] = min
        return template_environment

    def _template_environment(self, environment=None):
        if environment is None:
            environment = self._environment
        if environment not in self._template_environment_:
            template_environment = self._setup_template_environment()
            # Add environment-specific custom filters:
            for filter_name, filter_function in getattr(environment, 'filters', {}).items():
                template_environment.filters[filter_name] = filter_function
            self._template_environment_[environment] = template_environment
        return self._template_environment_[environment]

    def _get_standard_template_context(self):
        "Return the standard templating context for run and submission scripts."
        context = dict()
        context['project'] = self
        return context

    def _show_template_help_and_exit(self, template_environment, context):
        "Print all context variables and filters to screen and exit."
        from textwrap import TextWrapper
        wrapper = TextWrapper(width=90, break_long_words=False)
        print(TEMPLATE_HELP.format(
            template_dir=self._template_dir,
            template_vars='\n'.join(wrapper.wrap(', '.join(sorted(context)))),
            filters='\n'.join(wrapper.wrap(', '.join(sorted(template_environment.filters))))))
        sys.exit(2)

    @classmethod
    def label(cls, label_name_or_func=None):
        """Designate a function to be a label function of this class.

        For example, we can define a label function like this:

        .. code-block:: python

            @FlowProject.label
            def foo_label(job):
                if job.document.get('foo', False):
                    return 'foo-label-text'

        The ``foo-label-text`` label will now show up in the status view for each job,
        where the ``foo`` key evaluates true.

        If instead of a ``str``, the label functions returns any other type, the label
        name will be the name of the function if and only if the return value evaluates
        to ``True``, for example:

        .. code-block:: python

            @FlowProject.label
            def foo_label(job):
                return job.document.get('foo', False)

        Finally, you can specify a different default label name by providing it as the first
        argument to the ``label()`` decorator.

        .. versionadded:: 0.6
        """
        if callable(label_name_or_func):
            cls._LABEL_FUNCTIONS[label_name_or_func] = None
            return label_name_or_func

        def label_func(func):
            cls._LABEL_FUNCTIONS[func] = label_name_or_func
            return func

        return label_func

    def _register_class_labels(self):
        """This function registers all label functions, which are part of the class definition.

        To register a class method or function as label function, use the generalized label()
        function.
        """
        def predicate(m):
            return inspect.ismethod(m) or inspect.isfunction(m)

        class_label_functions = dict()
        for name, function in inspect.getmembers(type(self), predicate=predicate):
            if _is_label_func(function):
                class_label_functions[name] = function

        for name in sorted(class_label_functions):
            self._label_functions[class_label_functions[name]] = None

    def _register_labels(self):
        "Register all label functions registered with this class and its parent classes."
        self._register_class_labels()

        for cls in type(self).__mro__:
            self._label_functions.update(getattr(cls, '_LABEL_FUNCTIONS', dict()))

    pre = _pre
    """Decorator to add a pre-condition function for an operation function.

    Use a label function (or any function of :code:`job`) as a condition:

    .. code-block:: python

        @FlowProject.label
        def some_label(job):
            return job.doc.ready == True

        @FlowProject.operation
        @FlowProject.pre(some_label)
        def some_operation(job):
            pass

    Use a :code:`lambda` function of :code:`job` to create custom conditions:

    .. code-block:: python

        @FlowProject.operation
        @FlowProject.pre(lambda job: job.doc.ready == True)
        def some_operation(job):
            pass

    Use the post-conditions of an operation as a pre-condition for another operation:

    .. code-block:: python

        @FlowProject.operation
        @FlowProject.post(lambda job: job.isfile('output.txt'))
        def previous_operation(job):
            pass

        @FlowProject.operation
        @FlowProject.pre.after(previous_operation)
        def some_operation(job):
            pass
    """

    post = _post
    """Decorator to add a post-condition function for an operation function.

    Use a label function (or any function of :code:`job`) as a condition:

    .. code-block:: python

        @FlowProject.label
        def some_label(job):
            return job.doc.finished == True

        @FlowProject.operation
        @FlowProject.post(some_label)
        def some_operation(job):
            pass

    Use a :code:`lambda` function of :code:`job` to create custom conditions:

    .. code-block:: python

        @FlowProject.operation
        @FlowProject.post(lambda job: job.doc.finished == True)
        def some_operation(job):
            pass
    """

    NAMES = {
        'next_operation': 'next_op',
    }
    "Simple translation table for output strings."

    @classmethod
    def _tr(cls, x):
        "Use name translation table for x."
        return cls.NAMES.get(x, x)

    ALIASES = dict(
        unknown='U',
        registered='R',
        queued='Q',
        active='A',
        inactive='I',
        requires_attention='!'
    )
    "These are default aliases used within the status output."

    @classmethod
    def _alias(cls, x):
        "Use alias if specified."
        try:
            return abbreviate(x, cls.ALIASES.get(x, x))
        except TypeError:
            return x

    @classmethod
    def update_aliases(cls, aliases):
        "Update the ALIASES table for this class."
        cls.ALIASES.update(aliases)

    def _fn_bundle(self, bundle_id):
        "Return the canonical name to store bundle information."
        return os.path.join(self.root_directory(), '.bundles', bundle_id)

    def _store_bundled(self, operations):
        """Store operation-ids as part of a bundle and return bundle id.

        The operation identifiers are stored in a  text within a file
        determined by the _fn_bundle() method.

        This may be used to idenfity the status of individual operations
        root directory. This is necessary to be able to identify each

        A single operation will not be stored, but instead the operation's
        id is directly returned.

        :param operations:
            The operations to bundle.
        :type operations:
            A sequence of instances of :py:class:`.JobOperation`
        :return:
            The  bundle id
        :rtype:
            str
        """
        if len(operations) == 1:
            return operations[0].get_id()
        else:
            h = '.'.join(op.get_id() for op in operations)
            bid = '{}/bundle/{}'.format(self, sha1(h.encode('utf-8')).hexdigest())
            fn_bundle = self._fn_bundle(bid)
            _mkdir_p(os.path.dirname(fn_bundle))
            with open(fn_bundle, 'w') as file:
                for operation in operations:
                    file.write(operation.get_id() + '\n')
            return bid

    def _expand_bundled_jobs(self, scheduler_jobs):
        "Expand jobs which were submitted as part of a bundle."
        for job in scheduler_jobs:
            if job.name().startswith('{}/bundle/'.format(self)):
                with open(self._fn_bundle(job.name())) as file:
                    for line in file:
                        yield ClusterJob(line.strip(), job.status())
            else:
                yield job

    def scheduler_jobs(self, scheduler):
        """Fetch jobs from the scheduler.

        This function will fetch all scheduler jobs from the scheduler
        and also expand bundled jobs automatically.

        However, this function will not automatically filter scheduler
        jobs which are not associated with this project.

        :param scheduler:
            The scheduler instance.
        :type scheduler:
            :class:`~.flow.manage.Scheduler`
        :yields:
            All scheduler jobs fetched from the scheduler instance.
        """
        for sjob in self._expand_bundled_jobs(scheduler.jobs()):
            yield sjob

    @staticmethod
    def _map_scheduler_jobs(scheduler_jobs):
        "Map all scheduler jobs by job id and operation name."
        for sjob in scheduler_jobs:
            name = sjob.name()
            if name[32] == '-':
                expanded = JobOperation.expand_id(name)
                yield expanded['job_id'], expanded['operation-name'], sjob

<<<<<<< HEAD
=======
    @deprecation.deprecated(deprecated_in=0.7, removed_in=0.8)
    def map_scheduler_jobs(self, scheduler_jobs):
        """Map all scheduler jobs by job id and operation name.
        This function fetches all scheduled jobs from the scheduler
        and generates a nested dictionary, where the first key is
        the job id, the second key the operation name and the last
        value are the cooresponding scheduler jobs.
        For example, to print the status of all scheduler jobs, associated
        with a specific job operation, execute:
        .. code::
                sjobs = project.scheduler_jobs(scheduler)
                sjobs_map = project.map_scheduler_jobs(sjobs)
                for sjob in sjobs_map[job.get_id()][operation]:
                    print(sjob._id(), sjob.status())
        :param scheduler_jobs:
            An iterable of scheduler job instances.
        :return:
            A nested dictionary (job_id, op_name, scheduler jobs)
        """
        sjobs_map = defaultdict(dict)
        for job_id, op, sjob in self._map_scheduler_jobs(scheduler_jobs):
            sjobs = sjobs_map[job_id].setdefault(op, list())
            sjobs.append(sjob)
        return sjobs_map

>>>>>>> 386cec4f
    def _get_operations_status(self, job, cached_status):
        "Return a dict with information about job-operations for this job."
        for job_op in self._job_operations([job], False):
            flow_op = self.operations[job_op.name]
            completed = flow_op.complete(job)
            eligible = False if completed else flow_op.eligible(job)
            scheduler_status = cached_status.get(job_op.get_id(), JobStatus.unknown)
            yield job_op.name, {
                'scheduler_status': scheduler_status,
                'eligible': eligible,
                'completed': completed,
            }

    def get_job_status(self, job, ignore_errors=False, cached_status=None):
        "Return a dict with detailed information about the status of a job."
        result = dict()
        result['job_id'] = str(job)
        try:
            if cached_status is None:
                try:
                    cached_status = self.document['_status']._as_dict()
                except KeyError:
                    cached_status = dict()
            result['operations'] = OrderedDict(self._get_operations_status(job, cached_status))
            result['_operations_error'] = None
        except Exception as error:
            msg = "Error while getting operations status for job '{}': '{}'.".format(job, error)
            logger.debug(msg)
            if ignore_errors:
                result['operations'] = dict()
                result['_operations_error'] = str(error)
            else:
                raise
        try:
            result['labels'] = sorted(set(self.classify(job)))
            result['_labels_error'] = None
        except Exception as error:
            logger.debug("Error while classifying job '{}': '{}'.".format(job, error))
            if ignore_errors:
                result['labels'] = list()
                result['_labels_error'] = str(error)
            else:
                raise
        return result

    def _format_row(self, status, statepoint=None, max_width=None):
        "Format each row in the detailed status output."
        row = [
            status['job_id'],
            status['operation'],
            ', '.join((self._alias(s) for s in status['submission_status'])),
            ', '.join(status.get('labels', [])),
        ]
        if statepoint:
            sps = self.open_job(id=status['job_id']).statepoint()

            def get(k, m):
                if m is None:
                    return
                t = k.split('.')
                if len(t) > 1:
                    return get('.'.join(t[1:]), m.get(t[0]))
                else:
                    return m.get(k)

            for i, k in enumerate(statepoint):
                v = self._alias(get(k, sps))
                row.insert(i + 3, None if v is None else shorten(str(v), max_width))
        if status['operation'] and not status['active']:
            row[2] += ' ' + self._alias('requires_attention')
        return row

    def _fetch_scheduler_status(self, jobs=None, file=None, ignore_errors=False):
        "Update the status docs."
        if file is None:
            file = sys.stderr
        if jobs is None:
            jobs = list(self)
        try:
            scheduler = self._environment.get_scheduler()

            self.document.setdefault('_status', dict())
            scheduler_info = {sjob.name(): sjob.status() for sjob in self.scheduler_jobs(scheduler)}
            status = dict()
            print(self._tr("Query scheduler..."), file=file)
<<<<<<< HEAD
            for op in tqdm(self.next_operations(*jobs),
=======
            for op in tqdm(self._job_operations(jobs=jobs, only_eligible=False),
>>>>>>> 386cec4f
                           desc="Fetching operation status",
                           total=len(jobs), file=file):
                status[op.get_id()] = int(scheduler_info.get(op.get_id(), JobStatus.unknown))
            self.document._status.update(status)
        except NoSchedulerError:
            logger.debug("No scheduler available.")
        except RuntimeError as error:
            logger.warning("Error occurred while querying scheduler: '{}'.".format(error))
            if not ignore_errors:
                raise
        else:
            logger.info("Updated job status cache.")

    def _fetch_status(self, jobs, err, ignore_errors, no_parallelize):
        # Update the project's status cache
        self._fetch_scheduler_status(jobs, err, ignore_errors)

        # Get status dict for all selected jobs
        def _print_progress(x):
            print("Updating status: ", end='', file=err)
            err.flush()
            n = max(1, int(len(jobs) / 10))
            for i, _ in enumerate(x):
                if (i % n) == 0:
                    print('.', end='', file=err)
                    err.flush()
                yield _

        try:
            cached_status = self.document['_status']._as_dict()
        except KeyError:
            cached_status = dict()
        _get_job_status = functools.partial(self.get_job_status,
                                            ignore_errors=ignore_errors,
                                            cached_status=cached_status)

        with self._potentially_buffered():
            try:
                with contextlib.closing(ThreadPool()) as pool:
                    _map = map if no_parallelize else pool.imap
                    # First attempt at parallelized status determination.
                    # This may fail on systems that don't allow threads.
                    return list(tqdm(
                        iterable=_map(_get_job_status, jobs),
                        desc="Collect job status info", total=len(jobs), file=err))
            except RuntimeError as error:
                if "can't start new thread" not in error.args:
                    raise   # unrelated error
                # The parallelized status determination has failed and we fall
                # back to a serial approach.
                logger.warning(
                    "A parallelized status update failed due to error ('{}'). "
                    "Entering serial mode with fallback progress indicator. The "
                    "status update may take longer than ususal.".format(error))
                return list(with_progressbar(
                    iterable=map(_get_job_status, jobs),
                    total=len(jobs), desc='Collect job status info:', file=err))

    OPERATION_STATUS_SYMBOLS = OrderedDict([
        ('ineligible', u'-'),
        ('eligible', u'+'),
        ('active', u'*'),
        ('running', u'>'),
        ('completed', u'X')
    ])
    "Symbols denoting the execution status of operations."

    PRETTY_OPERATION_STATUS_SYMBOLS = OrderedDict([
        ('ineligible', u'\u25cb'),   # open circle
        ('eligible', u'\u25cf'),     # black circle
        ('active', u'\u25b9'),       # open triangle
        ('running', u'\u25b8'),      # black triangle
        ('completed', u'\u2714'),    # check mark
    ])
    "Pretty (unicode) symbols denoting the execution status of operations."

<<<<<<< HEAD
=======
    PRINT_STATUS_ALL_VARYING_PARAMETERS = True
    """This constant can be used to signal that the print_status() method is supposed
    to automatically show all varying parameters."""

    @_support_legacy_api
>>>>>>> 386cec4f
    def print_status(self, jobs=None, overview=True, overview_max_lines=None,
                     detailed=False, parameters=None,
                     skip_active=False, param_max_width=None,
                     expand=False, all_ops=False, only_incomplete=False, dump_json=False,
                     unroll=True, compact=False, pretty=False,
                     file=None, err=None, ignore_errors=False,
                     no_parallelize=False):
        """Print the status of the project.

        .. versionchanged:: 0.6

        :param jobs:
            Only execute operations for the given jobs, or all if the argument is omitted.
        :type jobs:
            Sequence of instances :class:`.Job`.
        :param overview:
            Aggregate an overview of the project' status.
        :type overview:
            bool
        :param overview_max_lines:
            Limit the number of overview lines.
        :type overview_max_lines:
            int
        :param detailed:
            Print a detailed status of each job.
        :type detailed:
            bool
        :param parameters:
            Print the value of the specified parameters.
        :type parameters:
            list of str
        :param skip_active:
            Only print jobs that are currently inactive.
        :type skip_active:
            bool
        :param param_max_width:
            Limit the number of characters of parameter columns,
            see also: :py:meth:`~.update_aliases`.
        :type param_max_width:
            int
        :param expand:
            Present labels and operations in two separate tables.
        :type expand:
            bool
        :param all_ops:
            Include operations that are not eligible to run.
        :type all_ops:
            bool
        :param only_incomplete:
            Only show jobs that have eligible operations.
        :type only_incomplete:
            bool
        :param dump_json:
            Output the data as JSON instead of printing the formatted output.
        :type dump_json:
            bool
        :param unroll:
            Separate columns for jobs and the corresponding operations.
        :type unroll:
            bool
        :param compact:
            Print a compact version of the output.
        :type compact:
            bool
        :param pretty:
            Prettify the output.
        :type pretty:
            bool
        :param file:
            Redirect all output to this file, defaults to sys.stdout.
        :type file:
            str
        :param err:
            Redirect all error output to this file, defaults to sys.stderr.
        :type err:
            str
        :param ignore_errors:
            Print status even if querying the scheduler fails.
        :type ignore_errors:
            bool
        :param no_parallelize:
            Do not parallelize the status update.
        :type no_parallelize:
            bool
        """
        if file is None:
            file = sys.stdout
        if err is None:
            err = sys.stderr
        if jobs is None:
            jobs = self     # all jobs

        tmp = self._fetch_status(jobs, err, ignore_errors, no_parallelize)

        operations_errors = {s['_operations_error'] for s in tmp}
        labels_errors = {s['_labels_error'] for s in tmp}
        errors = list(filter(None, operations_errors.union(labels_errors)))

        if errors:
            logger.warning(
                "Some job status updates did not succeed due to errors. "
                "Number of unique errors: {}. Use --debug to list all errors.".format(len(errors)))
            for i, error in enumerate(errors):
                logger.debug("Status update error #{}: '{}'".format(i+1, error))

        if only_incomplete:
            # Remove all jobs from the status info, that have not a single
            # eligible operation.

            def _incomplete(s):
                return any(op['eligible'] for op in s['operations'].values())

            tmp = list(filter(_incomplete, tmp))

        statuses = OrderedDict([(s['job_id'], s) for s in tmp])

        # If the dump_json variable is set, just dump all status info
        # formatted in JSON to screen.
        if dump_json:
            print(json.dumps(statuses, indent=4), file=file)
            return

        # Generate status overview:
        if overview:
            print("# Overview:", file=file)
            print("{} {}\n".format(self._tr("Total # of jobs:"), len(statuses), file=file))

            # Draw progress bars
            progress = defaultdict(int)
            for status in statuses.values():
                for label in status['labels']:
                    progress[label] += 1
            progress_sorted = list(islice(
                sorted(progress.items(), key=lambda x: (x[1], x[0]), reverse=True),
                overview_max_lines))
            rows = [[
                label,
                '{} {:0.2f}%'.format(draw_progressbar(num, len(statuses)),
                                     100 * num / len(statuses))
            ]
                for label, num in progress_sorted]

            print(tabulate.tabulate(rows, headers=['label', 'ratio']), file=file)
            if not rows:
                print("[no labels to show]", file=file)
            if overview_max_lines is not None:
                lines_skipped = len(progress) - overview_max_lines
                if lines_skipped > 0:
                    print(self._tr("Lines omitted:"), lines_skipped, file=file)

        # Generate detailed view:
        def _select_op(doc):
            active = JobStatus(doc['scheduler_status']) > JobStatus.unknown
            if skip_active and active:
                return False
            if not all_ops and not (active or doc['eligible']):
                return False
            return True

        def _bold(x):
            "Bold markup."
            if pretty:
                return '\033[1m' + x + '\033[0m'
            else:
                return x

        # Optionally expand parameters argument to all varying parameters.
        if parameters is self.PRINT_STATUS_ALL_VARYING_PARAMETERS:
            parameters = list(sorted({key for job in jobs for key in job.sp.keys()
                                      if len(set([job.sp.get(key) for job in jobs])) > 1}))

        if detailed:
            rows_status = []
            columns = ['job_id', 'labels']
            if unroll:
                columns.insert(1, 'operation')
            header_detailed = [self._tr(self._alias(c)) for c in columns]
            if parameters:
                offset = 2 if unroll else 1
                for i, value in enumerate(parameters):
                    header_detailed.insert(
                        i + offset, shorten(self._alias(str(value)), param_max_width))

            def _format_status(status):
                sp = self.open_job(id=status['job_id']).statepoint()

                def get(k, m):
                    if m is None:
                        return
                    t = k.split('.')
                    if len(t) > 1:
                        return get('.'.join(t[1:]), m.get(t[0]))
                    else:
                        return m.get(k)

                row = [status['job_id']]
                row.append(', '.join(status.get('labels', [])))
                if parameters:
                    for i, k in enumerate(parameters):
                        v = self._alias(get(k, sp))
                        row.insert(i + 1, None if v is None else shorten(str(v), param_max_width))

                if unroll:
                    selected_ops = [name for name, op in status['operations'].items()
                                    if _select_op(op)]
                    if compact:
                        if len(selected_ops):
                            next_name = selected_ops[0]
                            sched_stat = status['operations'][next_name]['scheduler_status']
                            cell = '{} [{}]'.format(next_name, _FMT_SCHEDULER_STATUS[sched_stat])
                            if len(selected_ops) > 1:
                                cell += ' (+{})'.format(len(selected_ops) - 1)
                        else:
                            cell = ''
                        row.insert(1, cell)
                        yield row
                    elif selected_ops:
                        row.insert(1, None)
                        max_len = max(len(header_detailed[1])-4, max(map(len, selected_ops)))
                        for i, name in enumerate(selected_ops):
                            if i:
                                row[0] = None
                            row[1] = name.ljust(max_len)

                            op = status['operations'][name]
                            if pretty and op['eligible']:
                                row[1] = _bold(row[1])
                            row[1] += " [{}]".format(_FMT_SCHEDULER_STATUS[op['scheduler_status']])
                            yield list(row)
                    else:
                        row.insert(1, None)
                        yield list(row)
                else:
                    yield row

            for status in statuses.values():
                rows_status.extend(_format_status(status))

            rows_operations = []
            header_operations = [self._tr(self._alias(s))
                                 for s in ('job_id', 'operation', 'eligible', 'cluster_status')]

            def _fmt_status_operations(status):
                for name, doc in status['operations'].items():
                    if not _select_op(doc):
                        continue

                    yield [
                        status['job_id'],
                        _bold(name) if (pretty and doc['eligible']) else name,
                        'Y' if doc['eligible'] else 'N',
                        _FMT_SCHEDULER_STATUS[doc['scheduler_status']]]

            for status in statuses.values():
                rows_operations.append(list(_fmt_status_operations(status)))

        # Actually display information
        if detailed:
            print(('\n' if overview else '') + "# Detailed View:", file=file)
            status_table = tabulate.tabulate(rows_status, headers=header_detailed)
            if expand:  # Present labels and operations in two separate tables.
                print("\n## Labels:", file=file)
                print(status_table, file=file)
                print("\n## Operations:", file=file)
                rows_operations = [row for rows in rows_operations for row in rows]  # flatten list
                print(tabulate.tabulate(rows_operations, headers=header_operations), file=file)
            elif unroll:
                print(status_table, file=file)
            else:       # Present labels and operations in a combined 'compact' view.
                # We need to split the labels table into individual lines
                # to combine them with the operations lines.
                status_table_lines = iter(status_table.splitlines())

                # The first two lines are the table header.
                print(next(status_table_lines), file=file)
                print(next(status_table_lines), file=file)

                def _print_unicode(value):
                    "Python 2/3 compatibility layer."
                    if six.PY2:
                        print(value.encode('utf-8'), file=file)
                    else:
                        print(value, file=file)

                if pretty:
                    open_frame = u'\u251c'      # open frame
                    closing_frame = u'\u2514'   # closing frame
                    symbols = self.PRETTY_OPERATION_STATUS_SYMBOLS
                else:
                    open_frame, closing_frame = '', ''
                    symbols = self.OPERATION_STATUS_SYMBOLS

                for line, status in zip(status_table_lines, statuses.values()):
                    _print_unicode(line)
                    if status['operations']:
                        width = max(map(len, status['operations']))

                        def select(op):
                            name, doc = op
                            active = JobStatus(doc['scheduler_status']) > JobStatus.unknown
                            if skip_active and active:
                                return False
                            if not all_ops and not (active or doc['eligible']):
                                return False
                            return True

                        selected_ops = list(filter(select, status['operations'].items()))
                        for i, (name, doc) in enumerate(selected_ops):
                            name = name.ljust(width)
                            if pretty and doc['eligible']:
                                name = _bold(name)
                            if six.PY2:
                                name = name.decode('utf-8')
                            frame = closing_frame if (i+1) == len(selected_ops) else open_frame

                            if doc['scheduler_status'] >= JobStatus.active:
                                op_status = u'running'
                            elif doc['scheduler_status'] > JobStatus.inactive:
                                op_status = u'active'
                            elif doc['completed']:
                                op_status = u'completed'
                            elif doc['eligible']:
                                op_status = u'eligible'
                            else:
                                op_status = u'ineligible'

                            frame += symbols[op_status]

                            sched_stat = _FMT_SCHEDULER_STATUS[doc['scheduler_status']]
                            if six.PY2:
                                sched_stat = sched_stat.decode('utf-8')
                            msg = u"{} {} [{}]".format(frame, name, sched_stat)
                            _print_unicode(msg)
                legend = u'Legend: ' + u' '.join(u'{}:{}'.format(v, k) for k, v in symbols.items())
                _print_unicode(legend)
            print(' '.join('[{}]:{}'.format(v, k) for k, v in self.ALIASES.items()))

        # Show any abbreviations used
        if abbreviate.table:
            print('\n', self._tr("Abbreviations used:"), file=file)
            for a in sorted(abbreviate.table):
                print('{}: {}'.format(a, abbreviate.table[a]), file=file)

    def run_operations(self, operations=None, pretend=False, np=None, timeout=None, progress=False):
        """Execute the next operations as specified by the project's workflow.

        See also: :meth:`~.run`

        .. versionadded:: 0.6

        :param operations:
            The operations to execute (optional).
        :type operations:
            Sequence of instances of :class:`.JobOperation`
        :param pretend:
            Do not actually execute the operations, but show which command would have been used.
        :type pretend:
            bool
        :param np:
            The number of processors to use for each operation.
        :type np:
            int
        :param timeout:
            An optional timeout for each operation in seconds after which execution will
            be cancelled. Use -1 to indicate not timeout (the default).
        :type timeout:
            int
        :param progress:
            Show a progress bar during execution.
        :type progess:
            bool
        """
        if six.PY2 and timeout is not None:
            logger.warning(
                "The timeout argument for run() is not supported for "
                "Python 2.7 and will be ignored!")
        if timeout is not None and timeout < 0:
            timeout = None
        if operations is None:
            operations = [op for job in self for op in self._job_operations([job], False)]
        else:
            operations = list(operations)   # ensure list

        if np is None or np == 1 or pretend:
            if progress:
                operations = tqdm(operations)
            for operation in operations:
                if pretend:
                    print(operation.cmd)
                else:
                    self._fork(operation, timeout)
        else:
            logger.debug("Parallelized execution of {} operation(s).".format(len(operations)))
            with contextlib.closing(Pool(processes=cpu_count() if np < 0 else np)) as pool:
                logger.debug("Parallelized execution of {} operation(s).".format(len(operations)))
                try:
                    from six.moves import cPickle as pickle
                    self._run_operations_in_parallel(pool, pickle, operations, progress, timeout)
                    logger.debug("Used cPickle module for serialization.")
                except Exception as error:
                    if not isinstance(error, (pickle.PickleError, self._PickleError)) and\
                            'pickle' not in str(error).lower():
                        raise    # most likely not a pickle related error...

                    try:
                        import cloudpickle
                    except ImportError:  # The cloudpickle package is not available.
                        logger.error("Unable to parallelize execution due to a pickling error. "
                                     "\n\n - Try to install the 'cloudpickle' package, e.g., with "
                                     "'pip install cloudpickle'!\n")
                        raise error
                    else:
                        try:
                            self._run_operations_in_parallel(
                                pool, cloudpickle, operations, progress, timeout)
                        except self._PickleError as error:
                            raise RuntimeError("Unable to parallelize execution due to a pickling "
                                               "error: {}.".format(error))

    class _PickleError(Exception):
        "Indicates a pickling error while trying to parallelize the execution of operations."
        pass

    @staticmethod
    def _dumps_op(op):
        return (op.name, op.job._id, op.cmd, op.directives)

    def _loads_op(self, blob):
        name, job_id, cmd, directives = blob
        return JobOperation(name, self.open_job(id=job_id), cmd, directives)

    def _run_operations_in_parallel(self, pool, pickle, operations, progress, timeout):
        """Execute operations in parallel.

        This function executes the given list of operations with the provided process pool.

        Since pickling of the project instance is likely to fail, we manually pickle the
        project instance and the operations before submitting them to the process pool to
        enable us to try different pool and pickle module combinations.
        """

        try:
            s_project = pickle.dumps(self)
            s_tasks = [(pickle.loads, s_project, self._dumps_op(op))
                       for op in with_progressbar(operations, desc='Serialize tasks')]
        except Exception as error:  # Masking all errors since they must be pickling related.
            raise self._PickleError(error)

        results = [pool.apply_async(_fork_with_serialization, task) for task in s_tasks]

        for result in tqdm(results) if progress else results:
            result.get(timeout=timeout)

    def _fork(self, operation, timeout=None):
        logger.info("Execute operation '{}'...".format(operation))

        # Execute without forking if possible...
        if timeout is None and operation.name in self._operation_functions and \
                operation.directives.get('executable', sys.executable) == sys.executable:
            logger.debug("Able to optimize execution of operation '{}'.".format(operation))
            self._operation_functions[operation.name](operation.job)
        else:   # need to fork
            fork(cmd=operation.cmd, timeout=timeout)

    def run(self, jobs=None, names=None, pretend=False, np=None, timeout=None, num=None,
            num_passes=1, progress=False):
        """Execute all pending operations for the given selection.

        This function will run in an infinite loop until all pending operations
        have been executed or the total number of passes per operation or the total
        number of exeutions have been reached.

        By default there is no limit on the total number of executions, but a specific
        operation will only be executed once per job. This is to avoid accidental
        infinite loops when no or faulty post conditions are provided.

        See also: :meth:`~.run_operations`

        .. versionchanged:: 0.6

        :param jobs:
            Only execute operations for the given jobs, or all if the argument is omitted.
        :type jobs:
            Sequence of instances :class:`.Job`.
        :param names:
            Only execute operations that are in the provided set of names, or all, if the
            argument is omitted.
        :type names:
            Sequence of :class:`str`
        :param pretend:
            Do not actually execute the operations, but show which command would have been used.
        :type pretend:
            bool
        :param np:
            Parallelize to the specified number of processors. Use -1 to parallelize to all
            available processing units.
        :type np:
            int
        :param timeout:
            An optional timeout for each operation in seconds after which execution will
            be cancelled. Use -1 to indicate not timeout (the default).
        :type timeout:
            int
        :param num:
            The total number of operations that are executed will not exceed this argument
            if provided.
        :type num:
            int
        :param num_passes:
            The total number of one specific job-operation pair will not exceed this argument.
            The default is 1, there is no limit if this argumet is `None`.
        :type num_passes:
            int
        :param progress:
            Show a progress bar during execution.
        :type progess:
            bool
        """
        # If no jobs argument is provided, we run operations for all jobs.
        if jobs is None:
            jobs = self

        # Negative values for the execution limits, means 'no limit'.
        if num_passes and num_passes < 0:
            num_passes = None
        if num and num < 0:
            num = None

        messages = list()

        def log(msg, lvl=logging.INFO):
            messages.append((msg, lvl))

        reached_execution_limit = Event()

        def select(operation):
            if operation.job not in self:
                log("Job '{}' is no longer part of the project.".format(operation.job))
                return False
            if num is not None and select.total_execution_count >= num:
                reached_execution_limit.set()
                raise StopIteration  # Reached total number of executions

            # Check whether the operation was executed more than the total number of allowed
            # passes *per operation* (default=1).
            if num_passes is not None and select.num_executions.get(operation, 0) >= num_passes:
                log("Operation '{}' exceeds max. # of allowed "
                    "passes ({}).".format(operation, num_passes))

                # Warn if an operation has no post-conditions set.
                has_post_conditions = len(self.operations[operation.name]._postconds)
                if not has_post_conditions:
                    log("Operation '{}' has no post-conditions!".format(operation.name),
                        logging.WARNING)

                return False    # Reached maximum number of passes for this operation.

            # Increase execution counters for this operation.
            select.num_executions[operation] += 1
            select.total_execution_count += 1
            return True

        # Keep track of all executed job-operations; the number of executions
        # of each individual job-operation cannot exceed num_passes.
        select.num_executions = defaultdict(int)

        # Keep track of the total execution count, it may not exceed the value given by
        # num, if not None.
        # Note: We are not using sum(select.num_execution.values()) for efficiency.
        select.total_execution_count = 0

        for i_pass in count(1):
            if reached_execution_limit.is_set():
                logger.warning("Reached the maximum number of operations that can be executed, but "
                               "there are still operations pending.")
                break
            try:
                with self._potentially_buffered():
                    operations = list(filter(select, self._get_pending_operations(jobs, names)))
            finally:
                if messages:
                    for msg, level in set(messages):
                        logger.log(level, msg)
                    del messages[:]     # clear
            if not operations:
                break   # No more pending operations or execution limits reached.
            logger.info(
                "Executing {} operation(s) (Pass # {:02d})...".format(len(operations), i_pass))
            self.run_operations(operations, pretend=pretend,
                                np=np, timeout=timeout, progress=progress)

    def _generate_operations(self, cmd, jobs, requires=None):
        "Generate job-operations for a given 'direct' command."
        for job in jobs:
            if requires and requires.difference(self.labels(job)):
                continue
            cmd_ = cmd.format(job=job)
            yield JobOperation(name=cmd_.replace(' ', '-'), cmd=cmd_, job=job)

    def _get_pending_operations(self, jobs, operation_names=None):
        "Get all pending operations for the given selection."
        operation_names = None if operation_names is None else set(operation_names)

        for op in self.next_operations(*jobs):
            if operation_names and op.name not in operation_names:
                continue
            if not self.eligible_for_submission(op):
                continue
            yield op

    @contextlib.contextmanager
    def _potentially_buffered(self):
        if self._use_buffered_mode:
            if hasattr(signac, 'buffered'):
                logger.debug("Entering buffered mode...")
                with signac.buffered():
                    yield
                logger.debug("Exiting buffered mode.")
            else:
                warnings.warn(
                    "Configuration specifies to use buffered mode, but the buffered "
                    "mode is not supported by the installed version of signac. "
                    "Required version: >= 0.9.3, your version: {}".format(signac.__version__))
                yield
        else:
            yield

    def script(self, operations, parallel=False, template='script.sh', show_template_help=False):
        """Generate a run script to execute given operations.

        :param operations:
            The operations to execute.
        :type operations:
            Sequence of instances of :class:`.JobOperation`
        :param parallel:
            Execute all operations in parallel (default is False).
        :param parallel:
            bool
        :param template:
            The name of the template to use to generate the script.
        :type template:
            str
        :param show_template_help:
            Show help related to the templating system and then exit.
        :type show_template_help:
            bool
        """
        template_environment = self._template_environment()
        template = template_environment.get_template(template)
        context = self._get_standard_template_context()
        # For script generation we do not need the extra logic used for
        # generating cluster job scripts.
        context['base_script'] = 'base_script.sh'
        context['operations'] = list(operations)
        context['parallel'] = parallel
        if show_template_help:
            self._show_template_help_and_exit(template_environment, context)
        return template.render(** context)

    def _generate_submit_script(self, _id, operations, template, show_template_help, env, **kwargs):
        """Generate submission script to submit the execution of operations to a scheduler."""
        if template is None:
            template = env.template
        assert _id is not None

        template_environment = self._template_environment(env)
        template = template_environment.get_template(template)
        context = self._get_standard_template_context()
        # The flow 'script.sh' file simply extends the base script
        # provided. The choice of base script is dependent on the
        # environment, but will default to the 'base_script.sh' provided
        # with signac-flow unless additional environment information is
        # detected.

        logger.info("Use environment '{}'.".format(env))
        logger.info("Set 'base_script={}'.".format(env.template))
        context['base_script'] = env.template
        context['environment'] = env.__name__
        context['id'] = _id
        context['operations'] = list(operations)
        context.update(kwargs)
        if show_template_help:
            self._show_template_help_and_exit(template_environment, context)
        return template.render(** context)

    def submit_operations(self, operations, _id=None, env=None, parallel=False, flags=None,
                          force=False, template='script.sh', pretend=False,
                          show_template_help=False, **kwargs):
        """Submit a sequence of operations to the scheduler.

        .. versionchanged:: 0.6

        :param operations:
            The operations to submit.
        :type operations:
            A sequence of instances of :py:class:`.JobOperation`
        :param _id:
            The _id to be used for this submission.
        :type _id:
            str
        :param parallel:
            Execute all bundled operations in parallel.
        :type parallel:
            bool
        :param flags:
            Additional options to be forwarded to the scheduler.
        :type flags:
            list
        :param force:
            Ignore all warnings or checks during submission, just submit.
        :type force:
            bool
        :param template:
            The name of the template file to be used to generate the submission script.
        :type template:
            str
        :param pretend:
            Do not actually submit, but only print the submission script to screen. Useful
            for testing the submission workflow.
        :type pretend:
            bool
        :param show_template_help:
            Show information about available template variables and filters and exit.
        :type show_template_help:
            bool
        :param kwargs:
            Additional keyword arguments to be forwarded to the scheduler.
        :return:
            Return the submission status after successful submission or None.
        """
        if _id is None:
            _id = self._store_bundled(operations)
        if env is None:
            env = self._environment

        print("Submitting cluster job '{}':".format(_id), file=sys.stderr)

        def _msg(op):
            print(" - Operation: {}".format(op), file=sys.stderr)
            return op

        try:
            script = self._generate_submit_script(
                _id=_id,
                operations=map(_msg, operations),
                template=template,
                show_template_help=show_template_help,
                env=env,
                parallel=parallel,
                force=force,
                **kwargs
            )
        except ConfigKeyError as error:
            raise SubmitError(
                "Unable to submit, because of a configuration error.\n"
                "The following key is missing: {key}.\n"
                "You can add the key to the configuration for example with:\n\n"
                "  $ signac config --global set {key} VALUE\n".format(key=str(error)))
        else:
            # Keys which were explicitly set by the user, but are not evaluated by the
            # template engine are cause for concern and might hint at a bug in the template
            # script or ill-defined directives. Here we check whether all directive keys that
            # have been explicitly set by the user were actually evaluated by the template
            # engine and warn about those that have not been.
            keys_unused = {
                key for op in operations for key in
                op.directives._keys_set_by_user.difference(op.directives.keys_used)}
            if keys_unused:
                logger.warning(
                    "Some of the keys provided as part of the directives were not used by "
                    "the template script, including: {}".format(
                        ', '.join(sorted(keys_unused))))
            if pretend:
                print(script)
            else:
                return env.submit(_id=_id, script=script, flags=flags, **kwargs)

    def submit(self, bundle_size=1, jobs=None, names=None, num=None, parallel=False,
               force=False, walltime=None, env=None, **kwargs):
        """Submit function for the project's main submit interface.

        .. versionchanged:: 0.6

        :param bundle_size:
            Specify the number of operations to be bundled into one submission, defaults to 1.
        :type bundle_size:
            int
        :param jobs:
            Only submit operations associated with the provided jobs. Defaults to all jobs.
        :type jobs:
            Sequence of instances :class:`.Job`.
        :param names:
            Only submit operations with any of the given names, defaults to all names.
        :type names:
            Sequence of :class:`str`
        :param num:
            Limit the total number of submitted operations, defaults to no limit.
        :type num:
            int
        :param parallel:
            Execute all bundled operations in parallel. Has no effect without bundling.
        :type parallel:
            bool
        :param force:
            Ignore all warnings or checks during submission, just submit.
        :type force:
            bool
        :param walltime:
            Specify the walltime in hours or as instance of datetime.timedelta.
        """
        # Regular argument checks and expansion
        if jobs is None:
            jobs = self  # select all jobs
        if isinstance(names, six.string_types):
            raise ValueError(
                "The 'names' argument must be a sequence of strings, however you "
                "provided a single string: {}.".format(names))
        if env is None:
            env = self._environment
        if walltime is not None:
            try:
                walltime = datetime.timedelta(hours=walltime)
            except TypeError as error:
                if str(error) != 'unsupported type for timedelta ' \
                                 'hours component: datetime.timedelta':
                    raise

        # Gather all pending operations.
        with self._potentially_buffered():
            operations = self._get_pending_operations(jobs, names)
            if num is not None:
                operations = list(islice(operations, num))

        # Bundle them up and submit.
        for bundle in make_bundles(operations, bundle_size):
            status = self.submit_operations(
                operations=bundle, env=env, parallel=parallel,
                force=force, walltime=walltime, **kwargs)

            if status is not None:  # operations were submitted, store status
                for op in bundle:
                    op.set_status(status)

    @classmethod
    def _add_submit_args(cls, parser):
        "Add arguments to submit sub command to parser."
        parser.add_argument(
            'flags',
            type=str,
            nargs='*',
            help="Flags to be forwarded to the scheduler.")
        parser.add_argument(
            '--pretend',
            action='store_true',
            help="Do not really submit, but print the submission script to screen.")
        parser.add_argument(
            '--force',
            action='store_true',
            help="Ignore all warnings and checks, just submit.")
        parser.add_argument(
            '--test',
            action='store_true',
            help="Do not interact with the scheduler, implies --pretend.")
        cls._add_operation_selection_arg_group(parser)
        cls._add_operation_bundling_arg_group(parser)
        cls._add_template_arg_group(parser)

    @classmethod
    def _add_script_args(cls, parser):
        cls._add_operation_selection_arg_group(parser)
        execution_group = parser.add_argument_group('execution')
        execution_group.add_argument(
            '-p', '--parallel',
            action='store_true',
            help="Execute all operations in parallel.")
        cls._add_direct_cmd_arg_group(parser)
        cls._add_template_arg_group(parser)

    @classmethod
    def _add_template_arg_group(cls, parser, default='script.sh'):
        "Add argument group to parser for template handling."
        template_group = parser.add_argument_group(
            'templating',
            "The execution and submission scripts are always generated from a script "
            "which is by default called '{default}' and located within the default "
            "template directory. The system uses a default template if none is provided. "
            "The default template extends from a base template, which may be different "
            "depending on the local compute environment, e.g., 'slurm.sh' for an environment "
            "with SLURM scheduler. The name of the base template is provided with the "
            "'base_script' template variable.".format(default=default),
        )
        template_group.add_argument(
            '--template',
            type=str,
            default=default,
            help="The name of the template file within the template directory. "
                 "The standard template directory is '${{project_root}}/templates' and "
                 "can be configured with the 'template_dir' configuration variable. "
                 "Default: '{}'.".format(default))
        template_group.add_argument(
            '--template-help',
            dest='show_template_help',
            action='store_true',
            help="Show information about the template context, including available variables "
                 "and filter funtions; then exit.")

    @classmethod
    def _add_job_selection_args(cls, parser):
        parser.add_argument(
            '-j', '--job-id',
            type=str,
            nargs='+',
            help="Only select jobs that match the given id(s).")
        parser.add_argument(
            '-f', '--filter',
            type=str,
            nargs='+',
            help="Only select jobs that match the given state point filter.")
        parser.add_argument(
            '--doc-filter',
            type=str,
            nargs='+',
            help="Only select jobs that match the given document filter.")

    @classmethod
    def _add_operation_selection_arg_group(cls, parser, operations=None):
        "Add argument group to parser for job-operation selection."
        selection_group = parser.add_argument_group(
            'job-operation selection',
            "By default, all eligible operations for all jobs are selected. Use "
            "the options in this group to reduce this selection.")
        cls._add_job_selection_args(selection_group)
        selection_group.add_argument(
            '-o', '--operation',
            dest='operation_name',
            nargs='+',
            choices=operations,
            help="Only select operations that match the given operation name(s).")
        selection_group.add_argument(
            '-n', '--num',
            type=int,
            help="Limit the total number of operations to be selected.")

    @classmethod
    def _add_operation_bundling_arg_group(cls, parser):
        """Add argument group to parser for operation bundling."""

        bundling_group = parser.add_argument_group(
            'bundling',
            "Bundle mutiple operations for execution, e.g., to submit them "
            "all together to a cluster job, or execute them in parallel within "
            "an execution script.")
        bundling_group.add_argument(
            '-b', '--bundle',
            type=int,
            nargs='?',
            const=0,
            default=1,
            dest='bundle_size',
            help="Bundle multiple operations for execution. When this "
                 "option is provided without argument, all pending operations "
                 "are aggregated into one bundle.")
        bundling_group.add_argument(
            '-p', '--parallel',
            action='store_true',
            help="Execute all (bundled) operations in parallel.")

    @classmethod
    def _add_direct_cmd_arg_group(cls, parser):
        direct_cmd_group = parser.add_argument_group("direct cmd")
        direct_cmd_group.add_argument(
            '--cmd',
            type=str,
            help="Directly specify the command for an operation. "
                 "For example: --cmd='echo {job._id}'.")
        direct_cmd_group.add_argument(
            '--requires',
            type=str,
            nargs='+',
            help="Manually specify all labels that are required for the direct command "
                 "to be considered eligible for execution.")

    def update_stati(self, *args, **kwargs):
        "This function has been removed as of version 0.6."
        raise RuntimeError(
            "The update_stati() method has been removed as of version 0.6.")

    def export_job_stati(self, collection, stati):
        "Export the job stati to a database collection."
        for status in stati:
            job = self.open_job(id=status['job_id'])
            status['statepoint'] = job.statepoint()
            collection.update_one({'_id': status['job_id']},
                                  {'$set': status}, upsert=True)

    @classmethod
    def _add_print_status_args(cls, parser):
        "Add arguments to parser for the :meth:`~.print_status` method."
        cls._add_job_selection_args(parser)
        view_group = parser.add_argument_group(
            'view',
            "Specify how to format the status display.")
        view_group.add_argument(
            '--json',
            dest='dump_json',
            action='store_true',
            help="Do not format the status display, but dump all data formatted in JSON.")
        view_group.add_argument(
            '-d', '--detailed',
            action='store_true',
            help="Show a detailed view of all jobs and their labels and operations.")
        view_group.add_argument(
            '-a', '--all-operations',
            dest='all_ops',
            action='store_true',
            help="Show information about all operations, not just active or eligible ones.")
        view_group.add_argument(
            '--only-incomplete-operations',
            dest='only_incomplete',
            action='store_true',
            help="Only show information for jobs with incomplete operations.")
        view_group.add_argument(
            '--skip-active',
            action='store_true',
            help=argparse.SUPPRESS)
        view_group.add_argument(
            '--stack',
            action='store_false',
            dest='unroll',
            help="Show labels and operations in separate rows.")
        view_group.add_argument(
            '-1', '--one-line',
            dest='compact',
            action='store_true',
            help="Show only one line per job.")
        view_group.add_argument(
            '-e', '--expand',
            action='store_true',
            help="Display job labels and job operations in two separate tables.")
        view_group.add_argument(
            '--pretty',
            action='store_true')
        view_group.add_argument(
            '--full',
            action='store_true',
            help="Show all available information (implies --detailed --all-operations).")
        view_group.add_argument(
            '--no-overview',
            action='store_false',
            dest='overview',
            help="Do not print an overview.")
        view_group.add_argument(
            '-m', '--overview-max-lines',
            type=_positive_int,
            help="Limit the number of lines in the overview.")
        view_group.add_argument(
            '-p', '--parameters',
            type=str,
            nargs='*',
            help="Display select parameters of the job's "
                 "statepoint with the detailed view.")
        view_group.add_argument(
            '--param-max-width',
            type=int,
            help="Limit the width of each parameter row.")
        parser.add_argument(
            '--ignore-errors',
            action='store_true',
            help="Ignore errors that might occur when querying the scheduler.")
        parser.add_argument(
            '--no-parallelize',
            action='store_true',
            help="Do not parallelize the status determination.")

    def labels(self, job):
        """Yields all labels for the given ``job``.

        See also: :meth:`~.label`
        """
        for label_func, label_name in self._label_functions.items():
            if label_name is None:
                label_name = getattr(label, '_label_name',
                                     getattr(label, '__name__', type(label).__name__))
            try:
                label_value = label_func(job)
            except TypeError:
                try:
                    label_value = label_func(self, job)
                except Exception:
                    label_func = getattr(self, label.__func__.__name__)
                    label_value = label_func(job)

            label_name = getattr(label_func, '_label_name', label_func.__name__)
            assert label_name is not None
            if isinstance(label_value, six.string_types):
                yield label_value
            elif bool(label_value) is True:
                yield label_name

    def add_operation(self, name, cmd, pre=None, post=None, **kwargs):
        """
        Add an operation to the workflow.

        This method will add an instance of :py:class:`~.FlowOperation` to the
        operations-dict of this project.

        .. seealso::

            A Python function may be defined as an operation function directly using
            the :meth:`~.operation` decorator.

        Any FlowOperation is associated with a specific command, which should be
        a function of :py:class:`~signac.contrib.job.Job`. The command (cmd) can
        be stated as function, either by using str-substitution based on a job's
        attributes, or by providing a unary callable, which expects an instance
        of job as its first and only positional argument.

        For example, if we wanted to define a command for a program called 'hello',
        which expects a job id as its first argument, we could contruct the following
        two equivalent operations:

        .. code-block:: python

            op = FlowOperation('hello', cmd='hello {job._id}')
            op = FlowOperation('hello', cmd=lambda 'hello {}'.format(job._id))

        Here are some more useful examples for str-substitutions:

        .. code-block:: python

            # Substitute job state point parameters:
            op = FlowOperation('hello', cmd='cd {job.ws}; hello {job.sp.a}')

        Pre-requirements (pre) and post-conditions (post) can be used to
        trigger an operation only when certain conditions are met. Conditions are unary
        callables, which expect an instance of job as their first and only positional
        argument and return either True or False.

        An operation is considered "eligible" for execution when all pre-requirements
        are met and when at least one of the post-conditions is not met.
        Requirements are always met when the list of requirements is empty and
        post-conditions are never met when the list of post-conditions is empty.

        Please note, eligibility in this contexts refers only to the workflow pipline
        and not to other contributing factors, such as whether the job-operation is currently
        running or queued.

        :param name:
            A unique identifier for this operation, may be freely choosen.
        :type name:
            str
        :param cmd:
            The command to execute operation; should be a function of job.
        :type cmd:
            str or callable
        :param pre:
            required conditions
        :type pre:
            sequence of callables
        :param post:
            post-conditions to determine completion
        :type pre:
            sequence of callables
        """
        if name in self.operations:
            raise KeyError("An operation with this identifier is already added.")
        self.operations[name] = FlowOperation(cmd=cmd, pre=pre, post=post, directives=kwargs)

    def classify(self, job):
        """Generator function which yields labels for job.

        By default, this method yields from the project's labels() method.

        :param job:
            The signac job handle.
        :type job:
            :class:`~signac.contrib.job.Job`
        :yields:
            The labels to classify job.
        :yield type:
            str
        """
        for _label in self.labels(job):
            yield _label

    def completed_operations(self, job):
        """Determine which operations have been completed for job.

        :param job:
            The signac job handle.
        :type job:
            :class:`~signac.contrib.job.Job`
        :return:
            The name of the operations that are complete.
        :rtype:
            str
        """
        for name, op in self._operations.items():
            if op.complete(job):
                yield name

    def _job_operations(self, jobs, only_eligible):
        "Yield instances of JobOperation constructed for specific jobs."
        for job in jobs:
            for name, op in self.operations.items():
                if only_eligible and not op.eligible(job):
                    continue
                yield JobOperation(name=name, job=job, cmd=op(job), directives=op.directives)

    def next_operations(self, *jobs):
        """Determine the next eligible operations for jobs.

        :param jobs:
            The signac job handles.
        :type job:
            :class:`~signac.contrib.job.Job`
        :yield:
            All instances of :class:`~.JobOperation` jobs are eligible for.
        """
        for op in self._job_operations(jobs, True):
            yield op

    def next_operation(self, job):
        """Determine the next operation for this job.

        :param job:
            The signac job handle.
        :type job:
            :class:`~signac.contrib.job.Job`
        :return:
            An instance of JobOperation to execute next or `None`, if no operation is eligible.
        :rtype:
            `:py:class:`~.JobOperation` or `NoneType`
        """
        for op in self.next_operations(job):
            return op

    @classmethod
    def operation(cls, func, name=None):
        """Add the function `func` as operation function to the class workflow definition.

        This function is designed to be used as a decorator function, for example:

        .. code-block:: python

            @FlowProject.operation
            def hello(job):
                print('Hello', job)

        See also: :meth:`~.flow.FlowProject.add_operation`.

        .. versionadded:: 0.6
        """
        if isinstance(func, six.string_types):
            return lambda op: cls.operation(op, name=func)

        if name is None:
            name = func.__name__

        if (name, func) in cls._OPERATION_FUNCTIONS:
            raise ValueError(
                "An operation with name '{}' is already registered.".format(name))

        if six.PY2:
            signature = inspect.getargspec(func)
            if len(signature.args) > 1:
                if signature.defaults is None or len(signature.defaults) + 1 < len(signature.args):
                    raise ValueError(
                        "Only the first argument in an operation argument may not have "
                        "a default value! ({})".format(name))
        else:
            signature = inspect.signature(func)
            for i, (k, v) in enumerate(signature.parameters.items()):
                if i and v.default is inspect.Parameter.empty:
                    raise ValueError(
                        "Only the first argument in an operation argument may not have "
                        "a default value! ({})".format(name))

        # Append the name and function to the class registry
        cls._OPERATION_FUNCTIONS.append((name, func))
        return func

    def _register_operations(self):
        "Register all operation functions registered with this class and its parent classes."
        operations = []
        for cls in type(self).__mro__:
            operations.extend(getattr(cls, '_OPERATION_FUNCTIONS', []))

        def _guess_cmd(func, name, **kwargs):
            try:
                executable = kwargs['directives']['executable']
            except (KeyError, TypeError):
                executable = sys.executable

            path = getattr(func, '_flow_path', inspect.getsourcefile(inspect.getmodule(func)))
            cmd_str = "{} {} exec {} {{job._id}}"

            if callable(executable):
                return lambda job: cmd_str.format(executable(job), path, name)
            else:
                return cmd_str.format(executable, path, name)

        for name, func in operations:
            if name in self._operations:
                raise ValueError(
                    "Repeat definition of operation with name '{}'.".format(name))

            # Extract pre/post conditions and directives from function:
            params = {key: getattr(func, '_flow_{}'.format(key), None)
                      for key in ('pre', 'post', 'directives')}

            # Construct FlowOperation:
            if getattr(func, '_flow_cmd', False):
                self._operations[name] = FlowOperation(cmd=func, **params)
            else:
                self._operations[name] = FlowOperation(
                    cmd=_guess_cmd(func, name, **params), **params)
                self._operation_functions[name] = func

    @property
    def operations(self):
        "The dictionary of operations that have been added to the workflow."
        return self._operations

    def eligible_for_submission(self, job_operation):
        """Determine if a job-operation is eligible for submission.

        By default, an operation is eligible for submission when it
        is not considered active, that means already queued or running.
        """
        if job_operation is None:
            return False
        if job_operation.get_status() >= JobStatus.submitted:
            return False
        return True

    def _main_status(self, args):
        "Print status overview."
        jobs = self._select_jobs_from_args(args)
        if args.compact and not args.unroll:
            logger.warn("The -1/--one-line argument is incompatible with "
                        "'--stack' and will be ignored.")
        show_traceback = args.debug or args.show_traceback
        args = {key: val for key, val in vars(args).items()
                if key not in ['func', 'verbose', 'debug', 'show_traceback',
                               'job_id', 'filter', 'doc_filter']}
        if args.pop('full'):
            args['detailed'] = args['all_ops'] = True

        try:
            self.print_status(jobs=jobs, **args)
        except NoSchedulerError:
            self.print_status(jobs=jobs, **args)
        except Exception:
            logger.error(
                "Error occured during status update. Use '--show-traceback' to "
                "show the full traceback or '--ignore-errors' to complete the "
                "update anyways.")
            if show_traceback:
                raise

    def _main_next(self, args):
        "Determine the jobs that are eligible for a specific operation."
        for job in self:
            if args.name in {op.name for op in self.next_operations(job)}:
                print(job)

    def _main_run(self, args):
        "Run all (or select) job operations."
        if args.hidden_operation_name:
            print(
                "WARNING: "
                "The run command expects operation names under the -o/--operation argument "
                "as of version 0.6.\n         Positional arguments will no longer be "
                "accepted beginning with version 0.7.",
                file=sys.stderr)
            if args.operation_name:
                args.operation_name.extend(args.hidden_operation_name)
            else:
                args.operation_name = args.hidden_operation_name

        # Select jobs:
        jobs = self._select_jobs_from_args(args)

        # Setup partial run function, because we need to call this either
        # inside some context managers or not based on whether we need
        # to switch to the project root directory or not.
        run = functools.partial(self.run,
                                jobs=jobs, names=args.operation_name, pretend=args.pretend,
                                np=args.parallel, timeout=args.timeout, num=args.num,
                                num_passes=args.num_passes, progress=args.progress)

        if args.switch_to_project_root:
            with add_cwd_to_environment_pythonpath():
                with switch_to_directory(self.root_directory()):
                    run()
        else:
            run()

    def _main_script(self, args):
        "Generate a script for the execution of operations."
        if args.requires and not args.cmd:
            raise ValueError(
                "The --requires option can only be used in combination with --cmd.")
        if args.cmd and args.operation_name:
            raise ValueError(
                "Cannot use the -o/--operation-name and the --cmd options in combination!")

        # Select jobs:
        jobs = self._select_jobs_from_args(args)

        # Gather all pending operations or generate them based on a direct command...
        with self._potentially_buffered():
            if args.cmd:
                operations = self._generate_operations(args.cmd, jobs, args.requires)
            else:
                operations = self._get_pending_operations(jobs, args.operation_name)
            operations = list(islice(operations, args.num))

        # Generate the script and print to screen.
        print(self.script(
            operations=operations, parallel=args.parallel,
            template=args.template, show_template_help=args.show_template_help))

    def _main_submit(self, args):
        if args.test:
            args.pretend = True
        kwargs = vars(args)

        # Select jobs:
        jobs = self._select_jobs_from_args(args)

        # Fetch the scheduler status.
        if not args.test:
            self._fetch_scheduler_status(jobs)

        # Gather all pending operations ...
        with self._potentially_buffered():
            ops = self._get_pending_operations(jobs, args.operation_name)
            ops = list(islice(ops, args.num))

        # Bundle operations up, generate the script, and submit to scheduler.
        for bundle in make_bundles(ops, args.bundle_size):
            status = self.submit_operations(operations=bundle, **kwargs)
            if status is not None:
                for op in bundle:
                    op.set_status(status)

    def _main_exec(self, args):
        if len(args.jobid):
            jobs = [self.open_job(id=jid) for jid in args.jobid]
        else:
            jobs = self
        try:
            try:
                operation_function = self._operation_functions[args.operation]
            except KeyError:
                operation = self._operations[args.operation]

                def operation_function(job):
                    cmd = operation(job).format(job=job)
                    fork(cmd=cmd)

        except KeyError:
            raise KeyError("Unknown operation '{}'.".format(args.operation))

        if getattr(operation_function, '_flow_aggregate', False):
            operation_function(jobs)
        else:
            for job in jobs:
                operation_function(job)

    def _select_jobs_from_args(self, args):
        "Select jobs with the given command line arguments ('-j/-f/--doc-filter')."
        if args.job_id and (args.filter or args.doc_filter):
            raise ValueError(
                "Cannot provide both -j/--job-id and -f/--filter or --doc-filter in combination.")

        if args.job_id:
            try:
                return [self.open_job(id=job_id) for job_id in args.job_id]
            except KeyError as error:
                raise LookupError("Did not find job with id {}.".format(error))
        else:
            filter_ = parse_filter_arg(args.filter)
            doc_filter = parse_filter_arg(args.doc_filter)
            return legacy.JobsCursorWrapper(self, filter_, doc_filter)

    def main(self, parser=None):
        """Call this function to use the main command line interface.

        In most cases one would want to call this function as part of the
        class definition, e.g.:

        .. code-block:: python

             my_project.py
            from flow import FlowProject

            class MyProject(FlowProject):
                pass

            if __name__ == '__main__':
                MyProject().main()

        You can then execute this script on the command line:

        .. code-block:: bash

            $ python my_project.py --help
        """
        if parser is None:
            parser = argparse.ArgumentParser()

        base_parser = argparse.ArgumentParser(add_help=False)

        # The argparse module does not automatically merge options shared between the main
        # parser and the subparsers. We therefore assign different destinations for each
        # option and then merge them manually below.
        for prefix, _parser in (('main_', parser), ('', base_parser)):
            _parser.add_argument(
                '-v', '--verbose',
                dest=prefix + 'verbose',
                action='count',
                default=0,
                help="Increase output verbosity.")
            _parser.add_argument(
                '--show-traceback',
                dest=prefix + 'show_traceback',
                action='store_true',
                help="Show the full traceback on error.")
            _parser.add_argument(
                '--debug',
                dest=prefix + 'debug',
                action='store_true',
                help="This option implies `-vv --show-traceback`.")

        subparsers = parser.add_subparsers()

        parser_status = subparsers.add_parser(
            'status',
            parents=[base_parser])
        self._add_print_status_args(parser_status)
        parser_status.set_defaults(func=self._main_status)

        parser_next = subparsers.add_parser(
            'next',
            parents=[base_parser],
            description="Determine jobs that are eligible for a specific operation.")
        parser_next.add_argument(
            'name',
            type=str,
            help="The name of the operation.")
        parser_next.set_defaults(func=self._main_next)

        parser_run = subparsers.add_parser(
            'run',
            parents=[base_parser],
        )
        parser_run.add_argument(          # Hidden positional arguments for backwards-compatibility.
            'hidden_operation_name',
            type=str,
            nargs='*',
            help=argparse.SUPPRESS)
        self._add_operation_selection_arg_group(parser_run, list(sorted(self._operations)))

        execution_group = parser_run.add_argument_group('execution')
        execution_group.add_argument(
            '--pretend',
            action='store_true',
            help="Do not actually execute commands, just show them.")
        execution_group.add_argument(
            '--progress',
            action='store_true',
            help="Display a progress bar during execution.")
        execution_group.add_argument(
            '--num-passes',
            type=int,
            default=1,
            help="Specify how many times a particular job-operation may be executed within one "
                 "session (default=1). This is to prevent accidental infinite loops, "
                 "where operations are executed indefinitely, because post conditions "
                 "were not properly set. Use -1 to allow for an infinite number of passes.")
        execution_group.add_argument(
            '-t', '--timeout',
            type=int,
            help="A timeout in seconds after which the execution of one operation is canceled.")
        execution_group.add_argument(
            '--switch-to-project-root',
            action='store_true',
            help="Temporarily add the current working directory to the python search path and "
                 "switch to the root directory prior to execution.")
        execution_group.add_argument(
            '-p', '--parallel',
            type=int,
            nargs='?',
            const='-1',
            help="Specify the number of cores to parallelize to. Defaults to all available "
                 "processing units if argument is ommitted.")
        parser_run.set_defaults(func=self._main_run)

        parser_script = subparsers.add_parser(
            'script',
            parents=[base_parser],
        )
        self._add_script_args(parser_script)
        parser_script.set_defaults(func=self._main_script)

        parser_submit = subparsers.add_parser(
            'submit',
            parents=[base_parser],
        )
        self._add_submit_args(parser_submit)
        env_group = parser_submit.add_argument_group(
            '{} options'.format(self._environment.__name__))
        self._environment.add_args(env_group)
        parser_submit.set_defaults(func=self._main_submit)
        print('Using environment configuration:', self._environment.__name__, file=sys.stderr)

        parser_exec = subparsers.add_parser(
            'exec',
            parents=[base_parser],
        )
        parser_exec.add_argument(
            'operation',
            type=str,
            choices=list(sorted(self._operations)),
            help="The operation to execute.")
        parser_exec.add_argument(
            'jobid',
            type=str,
            nargs='*',
            help="The job ids, as registered in the signac project. "
                 "Omit to default to all statepoints.")
        parser_exec.set_defaults(func=self._main_exec)

        args = parser.parse_args()
        if not hasattr(args, 'func'):
            parser.print_usage()
            sys.exit(2)

        # Manually 'merge' the various global options defined for both the main parser
        # and the parent parser that are shared by all subparsers:
        for dest in ('verbose', 'show_traceback', 'debug'):
            setattr(args, dest, getattr(args, 'main_' + dest) or getattr(args, dest))
            delattr(args, 'main_' + dest)

        if args.debug:  # Implies '-vv' and '--show-traceback'
            args.verbose = max(2, args.verbose)
            args.show_traceback = True

<<<<<<< HEAD
        # Support print_status argument alias
        if args.func == self._main_status and args.full:
            args.detailed = args.all_ops = True
=======
        # Empty parameters argument on the command line means: show all varying parameters.
        if hasattr(args, 'parameters'):
            if args.parameters is not None and len(args.parameters) == 0:
                args.parameters = self.PRINT_STATUS_ALL_VARYING_PARAMETERS
>>>>>>> 386cec4f

        # Set verbosity level according to the `-v` argument.
        logging.basicConfig(level=max(0, logging.WARNING - 10 * args.verbose))

        def _exit_or_raise():
            if args.show_traceback:
                raise
            else:
                sys.exit(1)

        try:
            args.func(args)
        except NoSchedulerError as error:
            print("ERROR: {}".format(error),
                  "Consider to use the 'script' command to generate an execution script instead.",
                  file=sys.stderr)
            _exit_or_raise()
        except SubmitError as error:
            print("Submission error:", error, file=sys.stderr)
            _exit_or_raise()
        except (TimeoutError, TimeoutExpired):
            print("Error: Failed to complete execution due to "
                  "timeout ({}s).".format(args.timeout), file=sys.stderr)
            _exit_or_raise()
        except Jinja2TemplateNotFound as error:
            print("Did not find template script '{}'.".format(error), file=sys.stderr)
            _exit_or_raise()
        except AssertionError:
            if not args.show_traceback:
                print("ERROR: Encountered internal error during program execution. "
                      "Execute with '--show-traceback' or '--debug' to get more "
                      "information.", file=sys.stderr)
            _exit_or_raise()
        except Exception as error:
            if not args.debug:
                if str(error):
                    print("ERROR: Encountered error during program execution: '{}'\n"
                          "Execute with '--show-traceback' or '--debug' to get "
                          "more information.".format(error), file=sys.stderr)
                else:
                    print("ERROR: Encountered error during program execution.\n"
                          "Execute with '--show-traceback' or '--debug' to get "
                          "more information.", file=sys.stderr)
            _exit_or_raise()


def _fork_with_serialization(loads, project, operation):
    """Invoke the _fork() method on a serialized project instance."""
    project = loads(project)
    project._fork(project._loads_op(operation))


###
# Status-related helper functions


_FMT_SCHEDULER_STATUS = {
    JobStatus.unknown: 'U',
    JobStatus.registered: 'R',
    JobStatus.inactive: 'I',
    JobStatus.submitted: 'S',
    JobStatus.held: 'H',
    JobStatus.queued: 'Q',
    JobStatus.active: 'A',
    JobStatus.error: 'E',
}


def _update_status(args):
    "Wrapper-function, that is probably obsolete."
    return update_status(* args)


def _update_job_status(job, scheduler_jobs):
    "Update the status entry for job."
    update_status(job, scheduler_jobs)


__all__ = [
    'FlowProject',
    'FlowOperation',
    'label', 'staticlabel', 'classlabel',
]<|MERGE_RESOLUTION|>--- conflicted
+++ resolved
@@ -826,34 +826,6 @@
                 expanded = JobOperation.expand_id(name)
                 yield expanded['job_id'], expanded['operation-name'], sjob
 
-<<<<<<< HEAD
-=======
-    @deprecation.deprecated(deprecated_in=0.7, removed_in=0.8)
-    def map_scheduler_jobs(self, scheduler_jobs):
-        """Map all scheduler jobs by job id and operation name.
-        This function fetches all scheduled jobs from the scheduler
-        and generates a nested dictionary, where the first key is
-        the job id, the second key the operation name and the last
-        value are the cooresponding scheduler jobs.
-        For example, to print the status of all scheduler jobs, associated
-        with a specific job operation, execute:
-        .. code::
-                sjobs = project.scheduler_jobs(scheduler)
-                sjobs_map = project.map_scheduler_jobs(sjobs)
-                for sjob in sjobs_map[job.get_id()][operation]:
-                    print(sjob._id(), sjob.status())
-        :param scheduler_jobs:
-            An iterable of scheduler job instances.
-        :return:
-            A nested dictionary (job_id, op_name, scheduler jobs)
-        """
-        sjobs_map = defaultdict(dict)
-        for job_id, op, sjob in self._map_scheduler_jobs(scheduler_jobs):
-            sjobs = sjobs_map[job_id].setdefault(op, list())
-            sjobs.append(sjob)
-        return sjobs_map
-
->>>>>>> 386cec4f
     def _get_operations_status(self, job, cached_status):
         "Return a dict with information about job-operations for this job."
         for job_op in self._job_operations([job], False):
@@ -939,11 +911,7 @@
             scheduler_info = {sjob.name(): sjob.status() for sjob in self.scheduler_jobs(scheduler)}
             status = dict()
             print(self._tr("Query scheduler..."), file=file)
-<<<<<<< HEAD
-            for op in tqdm(self.next_operations(*jobs),
-=======
             for op in tqdm(self._job_operations(jobs=jobs, only_eligible=False),
->>>>>>> 386cec4f
                            desc="Fetching operation status",
                            total=len(jobs), file=file):
                 status[op.get_id()] = int(scheduler_info.get(op.get_id(), JobStatus.unknown))
@@ -1020,14 +988,10 @@
     ])
     "Pretty (unicode) symbols denoting the execution status of operations."
 
-<<<<<<< HEAD
-=======
     PRINT_STATUS_ALL_VARYING_PARAMETERS = True
     """This constant can be used to signal that the print_status() method is supposed
     to automatically show all varying parameters."""
 
-    @_support_legacy_api
->>>>>>> 386cec4f
     def print_status(self, jobs=None, overview=True, overview_max_lines=None,
                      detailed=False, parameters=None,
                      skip_active=False, param_max_width=None,
@@ -2679,16 +2643,14 @@
             args.verbose = max(2, args.verbose)
             args.show_traceback = True
 
-<<<<<<< HEAD
         # Support print_status argument alias
         if args.func == self._main_status and args.full:
             args.detailed = args.all_ops = True
-=======
+
         # Empty parameters argument on the command line means: show all varying parameters.
         if hasattr(args, 'parameters'):
             if args.parameters is not None and len(args.parameters) == 0:
                 args.parameters = self.PRINT_STATUS_ALL_VARYING_PARAMETERS
->>>>>>> 386cec4f
 
         # Set verbosity level according to the `-v` argument.
         logging.basicConfig(level=max(0, logging.WARNING - 10 * args.verbose))
