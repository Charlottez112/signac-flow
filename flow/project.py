# Copyright (c) 2018 The Regents of the University of Michigan
# All rights reserved.
# This software is licensed under the BSD 3-Clause License.
"""Workflow definition with the FlowProject.

The FlowProject is a signac Project, that allows the user to define
a workflow based on job classification and job operations.

A job may be classified based on its metadata and data in the form
of str labels. These str-labels are yielded in the classify() method.


Based on the classification a "next operation" may be identified, that
should be executed next to further the workflow. While the user is free
to choose any method for the determination of the "next operation", one
option is to use a FlowGraph.
"""
from __future__ import print_function
import sys
import os
import logging
import warnings
import argparse
import datetime
import json
import inspect
import functools
import contextlib
from collections import defaultdict
from collections import OrderedDict
from itertools import islice
from itertools import count
from hashlib import sha1
from multiprocessing import Pool
from multiprocessing import cpu_count
from multiprocessing import TimeoutError
from multiprocessing.pool import ThreadPool
from multiprocessing import Event

import signac
from signac.common import six
from signac.contrib.filterparse import parse_filter_arg

# Try to import jinja2 for templating, used in script and submit functions.
try:
    import jinja2
    from jinja2 import TemplateNotFound as Jinja2TemplateNotFound
except ImportError:
    # Mock exception, which will never be raised.
    class Jinja2TemplateNotFound(Exception):
        pass

    JINJA2 = False
else:
    JINJA2 = True

from .base import FlowOperation
from .base import JobOperation
from .base import AggregateOperation
from .environment import get_environment
from .scheduling.base import Scheduler
from .scheduling.base import ClusterJob
from .scheduling.base import JobStatus
from .scheduling.status import update_status
from .errors import SubmitError
from .errors import ConfigKeyError
from .errors import NoSchedulerError
from .errors import TemplateError
from .util import tabulate
from .util.tqdm import tqdm
from .util.misc import _positive_int
from .util.misc import _mkdir_p
from .util.misc import draw_progressbar
from .util import template_filters as tf
from .util.misc import write_human_readable_statepoint
from .util.misc import add_cwd_to_environment_pythonpath
from .util.misc import switch_to_directory
from .util.misc import TrackGetItemDict
from .util.progressbar import with_progressbar
from .util.translate import abbreviate
from .util.translate import shorten
from .util.execution import fork
from .util.execution import TimeoutExpired
from .util.dependencies import _requires_jinja2
from .labels import label
from .labels import staticlabel
from .labels import classlabel
from .labels import _is_label_func
from . import legacy
from .util import config as flow_config


logger = logging.getLogger(__name__)
if six.PY2:
    logger.addHandler(logging.NullHandler())


# The TEMPLATE_HELP can be shown with the --template-help option available to all
# command line sub commands that use the templating system.
TEMPLATE_HELP = """Execution and submission scripts are generated with the jinja2 template files.
Standard files are shipped with the package, but maybe replaced or extended with
custom templates provided within a project.
The default template directory can be configured with the 'template_dir' configuration
variable, for example in the project configuration file. The current template directory is:
{template_dir}

All template variables can be placed within a template using the standard jinja2
syntax, e.g., the project root directory can be written like this: {{ project._rd }}.
The available template variables are:
{template_vars}

Filter functions can be used to format template variables in a specific way.
For example: {{ project.get_id() | captialize }}.

The available filters are:
{filters}"""


# Global variable that is used internally to keep track of which
# FlowProject methods belong to the legacy templating system. Such
# a method is docorated with the _part_of_legacy_template_system()
# decorator and then registered in this variable.
_LEGACY_TEMPLATING_METHODS = set()


def _part_of_legacy_template_system(method):
    "Label a method to be part of the legacy templating system."
    _LEGACY_TEMPLATING_METHODS.add(method.__name__)
    method._legacy_intact = True
    return method


def _support_legacy_api(method):
    """Label a method to be wrapped with a legacy API compatibility layer.

    This is a decorator function, that will wrap 'method' with a wrapper function
    that attempts to detect and resolve legacy API use of said method.
    All wrapper functions are implemented in the 'legacy' module.
    """
    return getattr(legacy, 'support_{}_legacy_api'.format(method.__name__))(method)


class _condition(object):

    def __init__(self, condition):
        self.condition = condition

    @classmethod
    def isfile(cls, filename):
        return cls(lambda job: job.isfile(filename))

    @classmethod
    def true(cls, key):
        return cls(lambda job: job.document.get(key, False))

    @classmethod
    def false(cls, key):
        return cls(lambda job: not job.document.get(key, False))

    @classmethod
    def always(cls, func):
        return cls(lambda _: True)(func)

    @classmethod
    def never(cls, func):
        return cls(lambda _: False)(func)

    @classmethod
    def not_(cls, condition):
        return cls(lambda job: not condition(job))


class _pre(_condition):

    def __call__(self, func):
        pre_conditions = getattr(func, '_flow_pre', list())
        pre_conditions.insert(0, self.condition)
        func._flow_pre = pre_conditions
        return func

    @classmethod
    def copy_from(cls, other_func):
        "True if and only if all pre conditions of other function are met."
        def metacondition(job):
            pre_conditions = getattr(other_func, '_flow_pre', list())
            return all(c(job) for c in pre_conditions)
        return cls(metacondition)

    @classmethod
    def after(cls, other_func):
        "True if and only if all post conditions of other function are met."
        def metacondition(job):
            post_conditions = getattr(other_func, '_flow_post', list())
            return all(c(job) for c in post_conditions)
        return cls(metacondition)


class _post(_condition):

    def __init__(self, condition):
        self.condition = condition

    def __call__(self, func):
        post_conditions = getattr(func, '_flow_post', list())
        post_conditions.insert(0, self.condition)
        func._flow_post = post_conditions
        return func

    @classmethod
    def copy_from(cls, other_func):
        "True if and only if all post conditions of other function are met."
        def metacondition(job):
            post_conditions = getattr(other_func, '_flow_post', list())
            return all(c(job) for c in post_conditions)
        return cls(metacondition)


def _is_aggregate_operation(directives):
    if directives:
        try:
            return directives['aggregate'] == 'all'
        except (AttributeError, KeyError):
            pass
    return False


def make_bundles(operations, size=None):
    """Utility function for the generation of bundles.

    This function splits an iterable of operations into  equally
    sized bundles and a possibly smaller final bundle.
    """
    n = None if size == 0 else size
    operations = iter(operations)
    while True:
        b = list(islice(operations, n))
        if b:
            yield b
        else:
            break


<<<<<<< HEAD
=======
class JobOperation(object):
    """This class represents the information needed to execute one operation for one job.

    An operation function in this context is a shell command, which should be a function
    of one and only one signac job.

    .. note::

        This class is used by the :class:`~.FlowProject` class for the execution and
        submission process and should not be instantiated by users themselves.

    .. versionchanged:: 0.6

    :param name:
        The name of this JobOperation instance. The name is arbitrary,
        but helps to concisely identify the operation in various contexts.
    :type name:
        str
    :param job:
        The job instance associated with this operation.
    :type job:
        :py:class:`signac.Job`.
    :param cmd:
        The command that executes this operation.
    :type cmd:
        str
    :param directives:
        A dictionary of additional parameters that provide instructions on how
        to execute this operation, e.g., specifically required resources.
    :type directives:
        :class:`dict`
    """
    MAX_LEN_ID = 100

    def __init__(self, name, job, cmd, directives=None, np=None):
        self.name = name
        self.job = job
        self.cmd = cmd
        if directives is None:
            directives = dict()  # default argument
        else:
            directives = dict(directives)  # explicit copy

        # Keys which were explicitly set by the user, but are not evaluated by the
        # template engine are cause for concern and might hint at a bug in the template
        # script or ill-defined directives. We are therefore keeping track of all
        # keys set by the user and check whether they have been evaluated by the template
        # script engine later.
        keys_set_by_user = set(directives.keys())

        # Handle deprecated np argument:
        if np is not None:
            warnings.warn(
                "The np argument for the JobOperation constructor is deprecated.",
                DeprecationWarning)
            assert directives.setdefault('np', np) == np
        else:
            # Future: We can remove everything but the else: clause.
            directives.setdefault(
                'np', directives.get('nranks', 1) * directives.get('omp_num_threads', 1))
        directives.setdefault('ngpu', 0)
        directives.setdefault('nranks', 0)
        directives.setdefault('omp_num_threads', 0)

        # Evaluate strings and callables for job:
        def evaluate(value):
            if value and callable(value):
                return value(job)
            elif isinstance(value, six.string_types):
                return value.format(job=job)
            else:
                return value

        # We use a special dictionary that allows us to track all keys that have been
        # evaluated by the template engine and compare them to those explicitly set
        # by the user. See also comment above.
        self.directives = TrackGetItemDict(
            {key: evaluate(value) for key, value in directives.items()})
        self.directives._keys_set_by_user = keys_set_by_user

    def __str__(self):
        return "{}({})".format(self.name, self.job)

    def __repr__(self):
        return "{type}(name='{name}', job='{job}', cmd={cmd}, directives={directives})".format(
            type=type(self).__name__,
            name=self.name,
            job=str(self.job),
            cmd=repr(self.cmd),
            directives=self.directives)

    def _get_legacy_id(self):
        "Return a name, which identifies this job-operation."
        return '{}-{}'.format(self.job, self.name)

    def get_id(self, index=0):
        "Return a name, which identifies this job-operation."
        project = self.job._project

        # The full name is designed to be truly unique for each job-operation.
        full_name = '{}%{}%{}%{}'.format(
            project.root_directory(), self.job.get_id(), self.name, index)

        # The job_op_id is a hash computed from the unique full name.
        job_op_id = calc_id(full_name)

        # The actual job id is then constructed from a readable part and the job_op_id,
        # ensuring that the job-op is still somewhat identifiable, but guarantueed to
        # be unique. The readable name is based on the project id, job id, operation name,
        # and the index number. All names and the id itself are restricted in length
        # to guarantuee that the id does not get too long.
        max_len = self.MAX_LEN_ID - len(job_op_id)
        if max_len < len(job_op_id):
            raise ValueError("Value for MAX_LEN_ID is too small ({}).".format(self.MAX_LEN_ID))

        readable_name = '{}/{}/{}/{:04d}/'.format(
            str(project)[:12], str(self.job)[:8], self.name[:12], index)[:max_len]

        # By appending the unique job_op_id, we ensure that each id is truly unique.
        return readable_name + job_op_id

    @classmethod
    def expand_id(self, _id):
        # TODO: Remove beginning version 0.7.
        raise RuntimeError("The expand_id() method has been removed as of version 0.6.")

    def __hash__(self):
        return int(sha1(self.get_id().encode('utf-8')).hexdigest(), 16)

    def __eq__(self, other):
        return self.get_id() == other.get_id()

    def set_status(self, value):
        "Store the operation's status."
        status_doc = self.job.document.get('_status', dict())
        status_doc[self.get_id()] = int(value)
        self.job.document['_status'] = status_doc

    def get_status(self):
        "Retrieve the operation's last known status."
        try:
            status_cache = self.job.document['_status']
            return JobStatus(status_cache[self.get_id()])
        except KeyError:
            return JobStatus.unknown


class FlowCondition(object):
    """A FlowCondition represents a condition as a function of a signac job.

    The __call__() function of a FlowCondition object may return either True
    or False, representing whether the condition is met or not.
    This can be used to build a graph of conditions and operations.

    :param callback:
        A function with one positional argument (the job)
    :type callback:
        :py:class:`~signac.contrib.job.Job`
    """

    def __init__(self, callback):
        self._callback = callback

    def __call__(self, job):
        if self._callback is None:
            return True
        return self._callback(job)

    def __hash__(self):
        return hash(self._callback)

    def __eq__(self, other):
        return self._callback == other._callback


class FlowOperation(object):
    """A FlowOperation represents a data space operation, operating on any job.

    Any FlowOperation is associated with a specific command, which should be
    a function of :py:class:`~signac.contrib.job.Job`. The command (cmd) can
    be stated as function, either by using str-substitution based on a job's
    attributes, or by providing a unary callable, which expects an instance
    of job as its first and only positional argument.

    For example, if we wanted to define a command for a program called 'hello',
    which expects a job id as its first argument, we could contruct the following
    two equivalent operations:

    .. code-block:: python

        op = FlowOperation('hello', cmd='hello {job._id}')
        op = FlowOperation('hello', cmd=lambda 'hello {}'.format(job._id))

    Here is another example for possible str-substitutions:

    .. code-block:: python

        # Substitute job state point parameters:
        op = FlowOperation('hello', cmd='cd {job.ws}; hello {job.sp.a}')

    Pre-requirements (pre) and post-conditions (post) can be used to
    trigger an operation only when certain conditions are met. Conditions are unary
    callables, which expect an instance of job as their first and only positional
    argument and return either True or False.

    An operation is considered "eligible" for execution when all pre-requirements
    are met and when at least one of the post-conditions is not met.
    Requirements are always met when the list of requirements is empty and
    post-conditions are never met when the list of post-conditions is empty.

    :param cmd:
        The command to execute operation; should be a function of job.
    :type cmd:
        str or callable
    :param pre:
        required conditions
    :type pre:
        sequence of callables
    :param post:
        post-conditions to determine completion
    :type pre:
        sequence of callables
    :param directives:
        A dictionary of additional parameters that provide instructions on how
        to execute this operation, e.g., specifically required resources.
    :type directives:
        :class:`dict`
    """

    def __init__(self, cmd, pre=None, post=None, directives=None, np=None):
        if pre is None:
            pre = []
        if post is None:
            post = []
        self._cmd = cmd
        self.directives = directives

        # Handle deprecated np argument.
        if np is not None:
            warnings.warn(
                "The np argument for the FlowOperation() constructor is deprecated.",
                DeprecationWarning)
            if self.directives is None:
                self.directives = dict(np=np)
            else:
                assert self.directives.setdefault('np', np) == np

        self._prereqs = [FlowCondition(cond) for cond in pre]
        self._postconds = [FlowCondition(cond) for cond in post]

    def __str__(self):
        return "{type}(cmd='{cmd}')".format(type=type(self).__name__, cmd=self._cmd)

    def eligible(self, job):
        "Eligible, when all pre-conditions are true and at least one post-condition is false."
        pre = all(cond(job) for cond in self._prereqs)
        if pre and len(self._postconds):
            post = any(not cond(job) for cond in self._postconds)
        else:
            post = True
        return pre and post

    def complete(self, job):
        "True when all post-conditions are met."
        if len(self._postconds):
            return all(cond(job) for cond in self._postconds)
        else:
            return False

    def __call__(self, job=None):
        if callable(self._cmd):
            return self._cmd(job).format(job=job)
        else:
            return self._cmd.format(job=job)

    def np(self, job):
        "(deprecated) Return the number of processors this operation requires."
        if callable(self._np):
            return self._np(job)
        else:
            return self._np


>>>>>>> d487414f
class _FlowProjectClass(type):
    """Metaclass for the FlowProject class."""

    def __new__(metacls, name, bases, namespace, **kwargs):
        cls = type.__new__(metacls, name, bases, dict(namespace))

        # All operation functions are registered with the operation() classmethod, which is
        # intended to be used as decorator function. The _OPERATION_FUNCTIONS dict maps the
        # the operation name to the operation function.
        cls._OPERATION_FUNCTIONS = list()

        # All label functions are registered with the label() classmethod, which is intendeded
        # to be used as decorator function. The _LABEL_FUNCTIONS dict contains the function as
        # key and the label name as value, or None to use the default label name.
        cls._LABEL_FUNCTIONS = OrderedDict()

        return cls


class FlowProject(six.with_metaclass(_FlowProjectClass, signac.contrib.Project)):
    """A signac project class specialized for workflow management.

    This class provides a command line interface for the definition, execution, and
    submission of workflows based on condition and operation functions.

    This is a typical example on how to use this class:

    .. code-block:: python

        @FlowProject.operation
        def hello(job):
            print('hello', job)

        FlowProject().main()

    :param config:
        A signac configuaration, defaults to the configuration loaded
        from the environment.
    :type config:
        A signac config object.
    """

    def __init__(self, config=None, environment=None):
        super(FlowProject, self).__init__(config=config)

        # Associate this class with a compute environment.
        self._environment = environment or get_environment()

        # The standard local template directory is a directory called 'templates' within
        # the project root directory. This directory may be specified with the 'template_dir'
        # configuration variable.
        self._template_dir = os.path.join(
            self.root_directory(), self._config.get('template_dir', 'templates'))
        self._template_environment_ = dict()

        self._setup_legacy_templating()  # TODO: Disable in 0.8.

        # Register all label functions with this project instance.
        self._label_functions = OrderedDict()
        self._register_labels()

        # Register all operation functions with this project instance.
        self._operation_functions = dict()
        self._operations = OrderedDict()
        self._register_operations()

        # Enable buffered mode for gathering of pending operations (if available).
        self._buffer_get_pending_operations = self.config.get(
            'buffer_get_pending_operations', False)

    def _setup_template_environment(self):
        """Setup the jinja2 template environemnt.

        The templating system is used to generate templated scripts for the script()
        and submit_operations() / submit() function and the corresponding command line
        sub commands.
        """
        _requires_jinja2()

        if self._config.get('flow') and self._config['flow'].get('environment_modules'):
            envs = self._config['flow'].as_list('environment_modules')
        else:
            envs = []

        # Templates are searched in the local template directory first, then in additionally
        # installed packages, then in the main package 'templates' directory.
        extra_packages = []
        for env in envs:
            try:
                extra_packages.append(jinja2.PackageLoader(env, 'templates'))
            except ImportError as error:
                name = str(error) if six.PY2 else error.name
                logger.warning("Unable to load template from package '{}'.".format(name))

        load_envs = ([jinja2.FileSystemLoader(self._template_dir)] +
                     extra_packages +
                     [jinja2.PackageLoader('flow', 'templates')])

        template_environment = jinja2.Environment(
            loader=jinja2.ChoiceLoader(load_envs),
            trim_blocks=True,
            extensions=[TemplateError])

        # Setup standard filters that can be used to format context variables.
        template_environment.filters['format_timedelta'] = tf.format_timedelta
        template_environment.filters['identical'] = tf.identical
        template_environment.filters['with_np_offset'] = tf.with_np_offset
        template_environment.filters['calc_tasks'] = tf.calc_tasks
        template_environment.filters['calc_num_nodes'] = tf.calc_num_nodes
        template_environment.filters['check_utilization'] = tf.check_utilization
        template_environment.filters['homogeneous_openmp_mpi_config'] = \
            tf.homogeneous_openmp_mpi_config
        template_environment.filters['get_config_value'] = flow_config.get_config_value
        template_environment.filters['require_config_value'] = \
            flow_config.require_config_value
        template_environment.filters['get_account_name'] = tf.get_account_name
        if 'max' not in template_environment.filters:    # for jinja2 < 2.10
            template_environment.filters['max'] = max
        return template_environment

    def _template_environment(self, environment=None):
        if environment is None:
            environment = self._environment
        if environment not in self._template_environment_:
            template_environment = self._setup_template_environment()
            # Add environment-specific custom filters:
            for filter_name, filter_function in getattr(environment, 'filters', {}).items():
                template_environment.filters[filter_name] = filter_function
            self._template_environment_[environment] = template_environment
        return self._template_environment_[environment]

    def _get_standard_template_context(self):
        "Return the standard templating context for run and submission scripts."
        context = dict()
        context['project'] = self
        return context

    def _show_template_help_and_exit(self, template_environment, context):
        "Print all context variables and filters to screen and exit."
        from textwrap import TextWrapper
        wrapper = TextWrapper(width=90, break_long_words=False)
        print(TEMPLATE_HELP.format(
            template_dir=self._template_dir,
            template_vars='\n'.join(wrapper.wrap(', '.join(sorted(context)))),
            filters='\n'.join(wrapper.wrap(', '.join(sorted(template_environment.filters))))))
        sys.exit(2)

    def _setup_legacy_templating(self):
        """This function identifies whether a subclass has implemented deprecated template
        functions.

        The legacy templating system is used to generate run and cluster submission scripts
        if that is the case. A warning is emitted to inform the user that they will not be
        able to use the standard templating system.

        The legacy templating functions are decorated with the _part_of_legacy_template_system()
        decorator.
        """
        self._legacy_templating = False
        legacy_methods = set()
        for method in _LEGACY_TEMPLATING_METHODS:
            if hasattr(self, method) and not hasattr(getattr(self, method), '_legacy_intact'):
                warnings.warn(
                    "The use of FlowProject method '{}' is deprecated!".format(method),
                    DeprecationWarning)
                legacy_methods.add(method)
        if legacy_methods:
            self._legacy_templating = True
            warnings.warn(
                "You are using the following deprecated templating methods: {}. Please remove "
                "those methods from your project class implementation to use the jinja2 templating "
                "system (version >= 0.6).".format(', '.join(legacy_methods)))

    @_part_of_legacy_template_system
    def write_script_header(self, script, **kwargs):
        """"Write the script header for the execution script.

        .. deprecated:: 0.6
           Users should migrate to the new templating system.
        """
        # Add some whitespace
        script.writeline()
        # Don't use uninitialized environment variables.
        script.writeline('set -u')
        # Exit on errors.
        script.writeline('set -e')
        # Switch into the project root directory
        script.writeline('cd {}'.format(self.root_directory()))
        script.writeline()

    @_part_of_legacy_template_system
    def write_script_operations(self, script, operations, background=False, **kwargs):
        """Write the commands for the execution of operations as part of a script.

        .. deprecated:: 0.6
           Users should migrate to the new templating system.
        """
        for op in operations:
            write_human_readable_statepoint(script, op.job)
            script.write_cmd(op.cmd.format(job=op.job), bg=background)
            script.writeline()

    @classmethod
    def write_human_readable_statepoint(cls, script, job):
        """Write statepoint of job in human-readable format to script.

        .. deprecated:: 0.6
           Users should migrate to the new templating system.
        """
        warnings.warn(
            "The write_human_readable_statepoint() function is deprecated.",
            DeprecationWarning)
        return write_human_readable_statepoint(script, job)

    @_part_of_legacy_template_system
    def write_script_footer(self, script, **kwargs):
        """"Write the script footer for the execution script.

        .. deprecated:: 0.6
           Users should migrate to the new templating system.
        """
        # Wait until all processes have finished
        script.writeline('wait')

    @_part_of_legacy_template_system
    def write_script(self, script, operations, background=False, **kwargs):
        """Write a script for the execution of operations.

        .. deprecated:: 0.6
           Users should migrate to the new templating system.

        By default, this function will generate a script with the following components:

        .. code-block:: python

            write_script_header(script)
            write_script_operations(script, operations, background=background)
            write_script_footer(script)

        :param script:
            The script to write the commands to.
        :param operations:
            The operations to be written to the script.
        :type operations:
            A sequence of JobOperation
        :param background:
            Whether operations should be executed in the background;
            useful to parallelize execution.
        :type background:
            bool
        """
        self.write_script_header(script, **kwargs)
        self.write_script_operations(script, operations, background=background, **kwargs)
        self.write_script_footer(script, **kwargs)

    @classmethod
    def label(cls, label_name_or_func=None):
        """Designate a function to be a label function of this class.

        For example, we can define a label function like this:

        .. code-block:: python

            @FlowProject.label
            def foo_label(job):
                if job.document.get('foo', False):
                    return 'foo-label-text'

        The ``foo-label-text`` label will now show up in the status view for each job,
        where the ``foo`` key evaluates true.

        If instead of a ``str``, the label functions returns any other type, the label
        name will be the name of the function if and only if the return value evaluates
        to ``True``, for example:

        .. code-block:: python

            @FlowProject.label
            def foo_label(job):
                return job.document.get('foo', False)

        Finally, you can specify a different default label name by providing it as the first
        argument to the ``label()`` decorator.

        .. versionadded:: 0.6
        """
        if callable(label_name_or_func):
            cls._LABEL_FUNCTIONS[label_name_or_func] = None
            return label_name_or_func

        def label_func(func):
            cls._LABEL_FUNCTIONS[func] = label_name_or_func
            return func

        return label_func

    def _register_class_labels(self):
        """This function registers all label functions, which are part of the class definition.

        To register a class method or function as label function, use the generalized label()
        function.
        """
        def predicate(m):
            return inspect.ismethod(m) or inspect.isfunction(m)

        class_label_functions = dict()
        for name, function in inspect.getmembers(type(self), predicate=predicate):
            if _is_label_func(function):
                class_label_functions[name] = function

        for name in sorted(class_label_functions):
            self._label_functions[class_label_functions[name]] = None

    def _register_labels(self):
        "Register all label functions registered with this class and its parent classes."
        self._register_class_labels()

        for cls in type(self).__mro__:
            self._label_functions.update(getattr(cls, '_LABEL_FUNCTIONS', dict()))

    pre = _pre
    """Decorator to add a pre-condition function for an operation function.

    Use a label function (or any function of :code:`job`) as a condition:

    .. code-block:: python

        @FlowProject.label
        def some_label(job):
            return job.doc.ready == True

        @FlowProject.operation
        @FlowProject.pre(some_label)
        def some_operation(job):
            pass

    Use a :code:`lambda` function of :code:`job` to create custom conditions:

    .. code-block:: python

        @FlowProject.operation
        @FlowProject.pre(lambda job: job.doc.ready == True)
        def some_operation(job):
            pass

    Use the post-conditions of an operation as a pre-condition for another operation:

    .. code-block:: python

        @FlowProject.operation
        @FlowProject.post(lambda job: job.isfile('output.txt'))
        def previous_operation(job):
            pass

        @FlowProject.operation
        @FlowProject.pre.after(previous_operation)
        def some_operation(job):
            pass
    """

    post = _post
    """Decorator to add a post-condition function for an operation function.

    Use a label function (or any function of :code:`job`) as a condition:

    .. code-block:: python

        @FlowProject.label
        def some_label(job):
            return job.doc.finished == True

        @FlowProject.operation
        @FlowProject.post(some_label)
        def some_operation(job):
            pass

    Use a :code:`lambda` function of :code:`job` to create custom conditions:

    .. code-block:: python

        @FlowProject.operation
        @FlowProject.post(lambda job: job.doc.finished == True)
        def some_operation(job):
            pass
    """

    NAMES = {
        'next_operation': 'next_op',
    }
    "Simple translation table for output strings."

    @classmethod
    def _tr(cls, x):
        "Use name translation table for x."
        return cls.NAMES.get(x, x)

    ALIASES = dict(
        status='S',
        unknown='U',
        registered='R',
        queued='Q',
        active='A',
        inactive='I',
        requires_attention='!'
    )
    "These are default aliases used within the status output."

    @classmethod
    def _alias(cls, x):
        "Use alias if specified."
        try:
            return abbreviate(x, cls.ALIASES.get(x, x))
        except TypeError:
            return x

    @classmethod
    def update_aliases(cls, aliases):
        "Update the ALIASES table for this class."
        cls.ALIASES.update(aliases)

    def _fn_bundle(self, bundle_id):
        "Return the canonical name to store bundle information."
        return os.path.join(self.root_directory(), '.bundles', bundle_id)

    def _store_bundled(self, operations):
        """Store operation-ids as part of a bundle and return bundle id.

        The operation identifiers are stored in a  text within a file
        determined by the _fn_bundle() method.

        This may be used to idenfity the status of individual operations
        root directory. This is necessary to be able to identify each

        A single operation will not be stored, but instead the operation's
        id is directly returned.

        :param operations:
            The operations to bundle.
        :type operations:
            A sequence of instances of :py:class:`.JobOperation`
        :return:
            The  bundle id
        :rtype:
            str
        """
        if len(operations) == 1:
            return operations[0].get_id()
        else:
            h = '.'.join(op.get_id() for op in operations)
            bid = '{}/bundle/{}'.format(self, sha1(h.encode('utf-8')).hexdigest())
            fn_bundle = self._fn_bundle(bid)
            _mkdir_p(os.path.dirname(fn_bundle))
            with open(fn_bundle, 'w') as file:
                for operation in operations:
                    file.write(operation.get_id() + '\n')
            return bid

    def _expand_bundled_jobs(self, scheduler_jobs):
        "Expand jobs which were submitted as part of a bundle."
        for job in scheduler_jobs:
            if job.name().startswith('{}/bundle/'.format(self)):
                with open(self._fn_bundle(job.name())) as file:
                    for line in file:
                        yield ClusterJob(line.strip(), job.status())
            else:
                yield job

    def scheduler_jobs(self, scheduler):
        """Fetch jobs from the scheduler.

        This function will fetch all scheduler jobs from the scheduler
        and also expand bundled jobs automatically.

        However, this function will not automatically filter scheduler
        jobs which are not associated with this project.

        :param scheduler:
            The scheduler instance.
        :type scheduler:
            :class:`~.flow.manage.Scheduler`
        :yields:
            All scheduler jobs fetched from the scheduler instance.
        """
        for sjob in self._expand_bundled_jobs(scheduler.jobs()):
            yield sjob

    @staticmethod
    def _map_scheduler_jobs(scheduler_jobs):
        "Map all scheduler jobs by job id and operation name."
        for sjob in scheduler_jobs:
            name = sjob.name()
            if name[32] == '-':
                expanded = JobOperation.expand_id(name)
                yield expanded['job_id'], expanded['operation-name'], sjob

    def map_scheduler_jobs(self, scheduler_jobs):
        """Map all scheduler jobs by job id and operation name.

        This function fetches all scheduled jobs from the scheduler
        and generates a nested dictionary, where the first key is
        the job id, the second key the operation name and the last
        value are the cooresponding scheduler jobs.

        For example, to print the status of all scheduler jobs, associated
        with a specific job operation, execute:

        .. code::

                sjobs = project.scheduler_jobs(scheduler)
                sjobs_map = project.map_scheduler_jobs(sjobs)
                for sjob in sjobs_map[job.get_id()][operation]:
                    print(sjob._id(), sjob.status())

        :param scheduler_jobs:
            An iterable of scheduler job instances.
        :return:
            A nested dictionary (job_id, op_name, scheduler jobs)
        """
        sjobs_map = defaultdict(dict)
        for job_id, op, sjob in self._map_scheduler_jobs(scheduler_jobs):
            sjobs = sjobs_map[job_id].setdefault(op, list())
            sjobs.append(sjob)
        return sjobs_map

    def _get_operations_status(self, job):
        "Return a dict with information about job-operations for this job."
        cached_status = job.document.get('_status', dict())
        for name, job_op in self._job_operations(job):
            flow_op = self.operations[name]
            completed = flow_op.complete(job)
            eligible = False if completed else flow_op.eligible(job)
            scheduler_status = cached_status.get(job_op.get_id(), JobStatus.unknown)
            yield name, {
                'scheduler_status': scheduler_status,
                'eligible': eligible,
                'completed': completed,
            }

    def get_job_status(self, job, ignore_errors=False):
        "Return a dict with detailed information about the status of a job."
        result = dict()
        result['job_id'] = str(job)
        try:
            result['operations'] = OrderedDict(self._get_operations_status(job))
            result['_operations_error'] = None
        except Exception as error:
            msg = "Error while getting operations status for job '{}': '{}'.".format(job, error)
            logger.debug(msg)
            if ignore_errors:
                result['operations'] = dict()
                result['_operations_error'] = str(error)
            else:
                raise
        try:
            result['labels'] = sorted(set(self.classify(job)))
            result['_labels_error'] = None
        except Exception as error:
            logger.debug("Error while classifying job '{}': '{}'.".format(job, error))
            if ignore_errors:
                result['labels'] = list()
                result['_labels_error'] = str(error)
            else:
                raise
        return result

    def _format_row(self, status, statepoint=None, max_width=None):
        "Format each row in the detailed status output."
        row = [
            status['job_id'],
            status['operation'],
            ', '.join((self._alias(s) for s in status['submission_status'])),
            ', '.join(status.get('labels', [])),
        ]
        if statepoint:
            sps = self.open_job(id=status['job_id']).statepoint()

            def get(k, m):
                if m is None:
                    return
                t = k.split('.')
                if len(t) > 1:
                    return get('.'.join(t[1:]), m.get(t[0]))
                else:
                    return m.get(k)

            for i, k in enumerate(statepoint):
                v = self._alias(get(k, sps))
                row.insert(i + 3, None if v is None else shorten(str(v), max_width))
        if status['operation'] and not status['active']:
            row[2] += ' ' + self._alias('requires_attention')
        return row

    def _fetch_scheduler_status(self, jobs=None, scheduler=None, file=None, ignore_errors=False):
        "Update the status docs."
        if file is None:
            file = sys.stderr
        try:
            if jobs is None:
                jobs = list(self)
            if scheduler is None:
                scheduler = self._environment.get_scheduler()

            # Map all scheduler jobs by their name.
            print(self._tr("Query scheduler..."), file=file)
            sjobs_map = defaultdict(list)
            for sjob in self.scheduler_jobs(scheduler):
                sjobs_map[sjob.name()].append(sjob)

            # Iterate through all jobs ...
            for job in with_progressbar(jobs, desc='Update status cache:', file=file):
                job_status = dict()
                # ... and all job-operations to attempt to map the job-operation id
                # to scheduler names.
                for name, op in self._job_operations(job):
                    scheduler_jobs = sjobs_map.get(
                        op.get_id(), sjobs_map.get(op._get_legacy_id(), []))
                    from operator import methodcaller
                    tmp = list(map(methodcaller('status'), scheduler_jobs))
                    job_status[op.get_id()] = int(max(tmp) if tmp else JobStatus.unknown)
                job.document['_status'] = job_status

        except NoSchedulerError:
            logger.debug("No scheduler available.")
        except RuntimeError as error:
            logger.warning("Error occurred while querying scheduler: '{}'.".format(error))
            if not ignore_errors:
                raise
        else:
            logger.info("Updated job status cache.")

    OPERATION_STATUS_SYMBOLS = OrderedDict([
        ('ineligible', u'-'),
        ('eligible', u'+'),
        ('active', u'*'),
        ('running', u'>'),
        ('completed', u'X')
    ])
    "Symbols denoting the execution status of operations."

    PRETTY_OPERATION_STATUS_SYMBOLS = OrderedDict([
        ('ineligible', u'\u25cb'),   # open circle
        ('eligible', u'\u25cf'),     # black circle
        ('active', u'\u25b9'),       # open triangle
        ('running', u'\u25b8'),      # black triangle
        ('completed', u'\u2714'),    # check mark
    ])
    "Pretty (unicode) symbols denoting the execution status of operations."

    def print_status(self, jobs=None, overview=True, overview_max_lines=None,
                     detailed=False, parameters=None, skip_active=False, param_max_width=None,
                     expand=False, all_ops=False, only_incomplete=False, dump_json=False,
                     unroll=True, compact=False, pretty=False,
                     file=None, err=None, ignore_errors=False,
                     scheduler=None, pool=None, job_filter=None, no_parallelize=False):
        """Print the status of the project.

        .. versionchanged:: 0.6

        :param jobs:
            Only execute operations for the given jobs, or all if the argument is omitted.
        :type jobs:
            Sequence of instances :class:`.Job`.
        :param overview:
            Aggregate an overview of the project' status.
        :type overview:
            bool
        :param overview_max_lines:
            Limit the number of overview lines.
        :type overview_max_lines:
            int
        :param detailed:
            Print a detailed status of each job.
        :type detailed:
            bool
        :param parameters:
            Print the value of the specified parameters.
        :type parameters:
            list of str
        :param skip_active:
            Only print jobs that are currently inactive.
        :type skip_active:
            bool
        :param param_max_width:
            Limit the number of characters of parameter columns,
            see also: :py:meth:`~.update_aliases`.
        :param file:
            Redirect all output to this file, defaults to sys.stdout.
        :param err:
            Redirect all error output to this file, defaults to sys.stderr.
        :param scheduler:
            (deprecated) The scheduler instance used to fetch the job statuses.
        :type scheduler:
            :class:`~.manage.Scheduler`
        :param pool:
            (deprecated) A multiprocessing or threading pool. Providing a pool
            parallelizes this method.
        :param job_filter:
            (deprecated) A JSON encoded filter, that all jobs to be submitted need to match.
        """
        if file is None:
            file = sys.stdout
        if err is None:
            err = sys.stderr
        # TODO: Replace legacy code below with this code in future:
        # if jobs is None:
        #     jobs = self     # all jobs
        # Handle legacy API:
        if jobs is None:
            if job_filter is not None and isinstance(job_filter, str):
                warnings.warn(
                    "The 'job_filter' argument is deprecated, use the 'jobs' argument instead.",
                    DeprecationWarning)
                job_filter = json.loads(job_filter)
            jobs = legacy.JobsCursorWrapper(self, job_filter)
        elif isinstance(jobs, Scheduler):
            warnings.warn(
                "The signature of the print_status() method has changed!", DeprecationWarning)
            scheduler, jobs = jobs, None
        elif job_filter is not None:
            raise ValueError("Can't provide both the 'jobs' and 'job_filter' argument.")
        if scheduler is not None:
            warnings.warn(
                "print_status(): the scheduler argument is deprecated!", DeprecationWarning)

        # Update the status docs of each job:
        self._fetch_scheduler_status(jobs, scheduler, err, ignore_errors)

        # Get status dict for all selected jobs
        def _print_progress(x):
            print("Updating status: ", end='', file=err)
            err.flush()
            n = max(1, int(len(jobs) / 10))
            for i, _ in enumerate(x):
                if (i % n) == 0:
                    print('.', end='', file=err)
                    err.flush()
                yield _

        _get_job_status = functools.partial(self.get_job_status, ignore_errors=ignore_errors)

        try:
            with contextlib.closing(ThreadPool()) as pool:
                _map = map if no_parallelize else pool.imap
                # First attempt at parallelized status determination.
                # This may fail on systems that don't allow threads.
                tmp = list(tqdm(
                    iterable=_map(_get_job_status, jobs),
                    desc="Collect job status info", total=len(jobs), file=err))
        except RuntimeError as error:
            if "can't start new thread" not in error.args:
                raise   # unrelated error
            # The parallelized status determination has failed and we fall
            # back to a serial approach.
            logger.warning(
                "A parallelized status update failed due to error ('{}'). "
                "Entering serial mode with fallback progress indicator. The "
                "status update may take longer than ususal.".format(error))
            tmp = list(with_progressbar(
                iterable=map(_get_job_status, jobs),
                total=len(jobs), desc='Collect job status info:', file=err))

        operations_errors = {s['_operations_error'] for s in tmp}
        labels_errors = {s['_labels_error'] for s in tmp}
        errors = list(filter(None, operations_errors.union(labels_errors)))

        if errors:
            logger.warning(
                "Some job status updates did not succeed due to errors. "
                "Number of unique errors: {}. Use --debug to list all errors.".format(len(errors)))
            for i, error in enumerate(errors):
                logger.debug("Status update error #{}: '{}'".format(i+1, error))

        if only_incomplete:
            # Remove all jobs from the status info, that have not a single
            # eligible operation.

            def _incomplete(s):
                return any(op['eligible'] for op in s['operations'].values())

            tmp = list(filter(_incomplete, tmp))

        statuses = OrderedDict([(s['job_id'], s) for s in tmp])

        # If the dump_json variable is set, just dump all status info
        # formatted in JSON to screen.
        if dump_json:
            print(json.dumps(statuses, indent=4), file=file)
            return

        # Generate status overview:
        if overview:
            print("# Overview:", file=file)
            print("{} {}\n".format(self._tr("Total # of jobs:"), len(statuses), file=file))

            # Draw progress bars
            progress = defaultdict(int)
            for status in statuses.values():
                for label in status['labels']:
                    progress[label] += 1
            progress_sorted = list(islice(
                sorted(progress.items(), key=lambda x: (x[1], x[0]), reverse=True),
                overview_max_lines))
            rows = [[
                label,
                '{} {:0.2f}%'.format(draw_progressbar(num, len(statuses)),
                                     100 * num / len(statuses))
            ]
                for label, num in progress_sorted]

            print(tabulate.tabulate(rows, headers=['label', 'ratio']), file=file)
            if not rows:
                print("[no labels to show]", file=file)
            if overview_max_lines is not None:
                lines_skipped = len(progress) - overview_max_lines
                if lines_skipped > 0:
                    print(self._tr("Lines omitted:"), lines_skipped, file=file)

        # Generate detailed view:
        def _select_op(doc):
            active = JobStatus(doc['scheduler_status']) > JobStatus.unknown
            if skip_active and active:
                return False
            if not all_ops and not (active or doc['eligible']):
                return False
            return True

        def _bold(x):
            "Bold markup."
            if pretty:
                return '\033[1m' + x + '\033[0m'
            else:
                return x

        if detailed:
            rows_status = []
            columns = ['job_id', 'labels']
            if unroll:
                columns.insert(1, 'operation')
            header_detailed = [self._tr(self._alias(c)) for c in columns]
            if parameters:
                offset = 2 if unroll else 1
                for i, value in enumerate(parameters):
                    header_detailed.insert(
                        i + offset, shorten(self._alias(str(value)), param_max_width))

            def _format_status(status):
                sp = self.open_job(id=status['job_id']).statepoint()

                def get(k, m):
                    if m is None:
                        return
                    t = k.split('.')
                    if len(t) > 1:
                        return get('.'.join(t[1:]), m.get(t[0]))
                    else:
                        return m.get(k)

                row = [status['job_id']]
                row.append(', '.join(status.get('labels', [])))
                if parameters:
                    for i, k in enumerate(parameters):
                        v = self._alias(get(k, sp))
                        row.insert(i + 1, None if v is None else shorten(str(v), param_max_width))
                if unroll:
                    selected_ops = [name for name, op in status['operations'].items()
                                    if _select_op(op)]
                    if compact:
                        if len(selected_ops):
                            next_name = selected_ops[0]
                            sched_stat = status['operations'][next_name]['scheduler_status']
                            cell = '{} [{}]'.format(next_name, _FMT_SCHEDULER_STATUS[sched_stat])
                            if len(selected_ops) > 1:
                                cell += ' (+{})'.format(len(selected_ops) - 1)
                        else:
                            cell = ''
                        row.insert(1, cell)
                        yield row
                    elif selected_ops:
                        row.insert(1, None)
                        max_len = max(len(header_detailed[1])-4, max(map(len, selected_ops)))
                        for i, name in enumerate(selected_ops):
                            if i:
                                row[0] = None
                            row[1] = name.ljust(max_len)

                            op = status['operations'][name]
                            if pretty and op['eligible']:
                                row[1] = _bold(row[1])
                            row[1] += " [{}]".format(_FMT_SCHEDULER_STATUS[op['scheduler_status']])
                            yield list(row)
                    else:
                        row.insert(1, None)
                        yield list(row)
                else:
                    yield row

            for status in statuses.values():
                rows_status.extend(_format_status(status))

            rows_operations = []
            header_operations = [self._tr(self._alias(s))
                                 for s in ('job_id', 'operation', 'eligible', 'cluster_status')]

            def _fmt_status_operations(status):
                for name, doc in status['operations'].items():
                    if not _select_op(doc):
                        continue

                    yield [
                        status['job_id'],
                        _bold(name) if (pretty and doc['eligible']) else name,
                        'Y' if doc['eligible'] else 'N',
                        _FMT_SCHEDULER_STATUS[doc['scheduler_status']]]

            for status in statuses.values():
                rows_operations.append(list(_fmt_status_operations(status)))

        # Actually display information
        if detailed:
            print(('\n' if overview else '') + "# Detailed View:", file=file)
            status_table = tabulate.tabulate(rows_status, headers=header_detailed)
            if expand:  # Present labels and operations in two separate tables.
                print("\n## Labels:", file=file)
                print(status_table, file=file)
                print("\n## Operations:", file=file)
                rows_operations = [row for rows in rows_operations for row in rows]  # flatten list
                print(tabulate.tabulate(rows_operations, headers=header_operations), file=file)
            elif unroll:
                print(status_table, file=file)
            else:       # Present labels and operations in a combined 'compact' view.
                # We need to split the labels table into individual lines
                # to combine them with the operations lines.
                status_table_lines = iter(status_table.splitlines())

                # The first two lines are the table header.
                print(next(status_table_lines), file=file)
                print(next(status_table_lines), file=file)

                def _print_unicode(value):
                    "Python 2/3 compatibility layer."
                    if six.PY2:
                        print(value.encode('utf-8'), file=file)
                    else:
                        print(value, file=file)

                if pretty:
                    open_frame = u'\u251c'      # open frame
                    closing_frame = u'\u2514'   # closing frame
                    symbols = self.PRETTY_OPERATION_STATUS_SYMBOLS
                else:
                    open_frame, closing_frame = '', ''
                    symbols = self.OPERATION_STATUS_SYMBOLS

                for line, status in zip(status_table_lines, statuses.values()):
                    _print_unicode(line)
                    if status['operations']:
                        width = max(map(len, status['operations']))

                        def select(op):
                            name, doc = op
                            active = JobStatus(doc['scheduler_status']) > JobStatus.unknown
                            if skip_active and active:
                                return False
                            if not all_ops and not (active or doc['eligible']):
                                return False
                            return True

                        selected_ops = list(filter(select, status['operations'].items()))
                        for i, (name, doc) in enumerate(selected_ops):
                            name = name.ljust(width)
                            if pretty and doc['eligible']:
                                name = _bold(name)
                            if six.PY2:
                                name = name.decode('utf-8')
                            frame = closing_frame if (i+1) == len(selected_ops) else open_frame

                            if doc['scheduler_status'] >= JobStatus.active:
                                op_status = u'running'
                            elif doc['scheduler_status'] > JobStatus.inactive:
                                op_status = u'active'
                            elif doc['completed']:
                                op_status = u'completed'
                            elif doc['eligible']:
                                op_status = u'eligible'
                            else:
                                op_status = u'ineligible'

                            frame += symbols[op_status]

                            sched_stat = _FMT_SCHEDULER_STATUS[doc['scheduler_status']]
                            if six.PY2:
                                sched_stat = sched_stat.decode('utf-8')
                            msg = u"{} {} [{}]".format(frame, name, sched_stat)
                            _print_unicode(msg)
                legend = u'Legend: ' + u' '.join(u'{}:{}'.format(v, k) for k, v in symbols.items())
                _print_unicode(legend)

        # Show any abbreviations used
        if abbreviate.table:
            print('\n', self._tr("Abbreviations used:"), file=file)
            for a in sorted(abbreviate.table):
                print('{}: {}'.format(a, abbreviate.table[a]), file=file)

    def run_operations(self, operations=None, pretend=False, np=None, timeout=None, progress=False):
        """Execute the next operations as specified by the project's workflow.

        See also: :meth:`~.run`

        .. versionadded:: 0.6

        :param operations:
            The operations to execute (optional).
        :type operations:
            Sequence of instances of :class:`.JobOperation`
        :param pretend:
            Do not actually execute the operations, but show which command would have been used.
        :type pretend:
            bool
        :param np:
            The number of processors to use for each operation.
        :type np:
            int
        :param timeout:
            An optional timeout for each operation in seconds after which execution will
            be cancelled. Use -1 to indicate not timeout (the default).
        :type timeout:
            int
        :param progress:
            Show a progress bar during execution.
        :type progess:
            bool
        """
        if six.PY2 and timeout is not None:
            logger.warning(
                "The timeout argument for run() is not supported for "
                "Python 2.7 and will be ignored!")
        if timeout is not None and timeout < 0:
            timeout = None
        if operations is None:
            operations = [op for job in self for op in self.next_operations(job) if op is not None]
        else:
            operations = list(operations)   # ensure list

        if np is None or np == 1 or pretend:
            if progress:
                operations = tqdm(operations)
            for operation in operations:
                if pretend:
                    print(operation.cmd)
                else:
                    self._fork(operation, timeout)
        else:
            logger.debug("Parallelized execution of {} operation(s).".format(len(operations)))
            with contextlib.closing(Pool(processes=cpu_count() if np < 0 else np)) as pool:
                logger.debug("Parallelized execution of {} operation(s).".format(len(operations)))
                try:
                    from six.moves import cPickle as pickle
                    self._run_operations_in_parallel(pool, pickle, operations, progress, timeout)
                    logger.debug("Used cPickle module for serialization.")
                except Exception as error:
                    if not isinstance(error, (pickle.PickleError, self._PickleError)) and\
                            'pickle' not in str(error).lower():
                        raise    # most likely not a pickle related error...

                    try:
                        import cloudpickle
                    except ImportError:  # The cloudpickle package is not available.
                        logger.error("Unable to parallelize execution due to a pickling error. "
                                     "\n\n - Try to install the 'cloudpickle' package, e.g., with "
                                     "'pip install cloudpickle'!\n")
                        raise error
                    else:
                        try:
                            self._run_operations_in_parallel(
                                pool, cloudpickle, operations, progress, timeout)
                        except self._PickleError as error:
                            raise RuntimeError("Unable to parallelize execution due to a pickling "
                                               "error: {}.".format(error))

    class _PickleError(Exception):
        "Indicates a pickling error while trying to parallelize the execution of operations."
        pass

    @staticmethod
    def _dumps_op(op):
        return (op.name, op.job._id, op.cmd, op.directives)

    def _loads_op(self, blob):
        name, job_id, cmd, directives = blob
        return JobOperation(name, self.open_job(id=job_id), cmd, directives)

    def _run_operations_in_parallel(self, pool, pickle, operations, progress, timeout):
        """Execute operations in parallel.

        This function executes the given list of operations with the provided process pool.

        Since pickling of the project instance is likely to fail, we manually pickle the
        project instance and the operations before submitting them to the process pool to
        enable us to try different pool and pickle module combinations.
        """

        try:
            s_project = pickle.dumps(self)
            s_tasks = [(pickle.loads, s_project, self._dumps_op(op))
                       for op in with_progressbar(operations, desc='Serialize tasks')]
        except Exception as error:  # Masking all errors since they must be pickling related.
            raise self._PickleError(error)

        results = [pool.apply_async(_fork_with_serialization, task) for task in s_tasks]

        for result in tqdm(results) if progress else results:
            result.get(timeout=timeout)

    def _fork(self, operation, timeout=None):
        logger.info("Execute operation '{}'...".format(operation))

        # Execute without forking if possible...
        if timeout is None and operation.name in self._operation_functions and \
                operation.directives.get('executable', sys.executable) == sys.executable:
            logger.debug("Able to optimize execution of operation '{}'.".format(operation))
            if isinstance(operation, JobOperation):
                self._operation_functions[operation.name](operation.job)
            else:
                self._operation_functions[operation.name](operation.jobs)
        else:   # need to fork
            fork(cmd=operation.cmd, timeout=timeout)

    @_support_legacy_api
    def run(self, jobs=None, names=None, pretend=False, np=None, timeout=None, num=None,
            num_passes=1, progress=False):
        """Execute all pending operations for the given selection.

        This function will run in an infinite loop until all pending operations
        have been executed or the total number of passes per operation or the total
        number of exeutions have been reached.

        By default there is no limit on the total number of executions, but a specific
        operation will only be executed once per job. This is to avoid accidental
        infinite loops when no or faulty post conditions are provided.

        See also: :meth:`~.run_operations`

        .. versionchanged:: 0.6

        :param jobs:
            Only execute operations for the given jobs, or all if the argument is omitted.
        :type jobs:
            Sequence of instances :class:`.Job`.
        :param names:
            Only execute operations that are in the provided set of names, or all, if the
            argument is omitted.
        :type names:
            Sequence of :class:`str`
        :param pretend:
            Do not actually execute the operations, but show which command would have been used.
        :type pretend:
            bool
        :param np:
            Parallelize to the specified number of processors. Use -1 to parallelize to all
            available processing units.
        :type np:
            int
        :param timeout:
            An optional timeout for each operation in seconds after which execution will
            be cancelled. Use -1 to indicate not timeout (the default).
        :type timeout:
            int
        :param num:
            The total number of operations that are executed will not exceed this argument
            if provided.
        :type num:
            int
        :param num_passes:
            The total number of one specific job-operation pair will not exceed this argument.
            The default is 1, there is no limit if this argumet is `None`.
        :type num_passes:
            int
        :param progress:
            Show a progress bar during execution.
        :type progess:
            bool
        """
        # If no jobs argument is provided, we run operations for all jobs.
        if jobs is None:
            jobs = self

        # Negative values for the execution limits, means 'no limit'.
        if num_passes and num_passes < 0:
            num_passes = None
        if num and num < 0:
            num = None

        messages = list()

        def log(msg, lvl=logging.INFO):
            messages.append((msg, lvl))

        reached_execution_limit = Event()

        def select(operation):
            if isinstance(operation, JobOperation) and operation.job not in self:
                log("Job '{}' is no longer part of the project.".format(operation.job))
                return False
            if num is not None and select.total_execution_count >= num:
                reached_execution_limit.set()
                raise StopIteration  # Reached total number of executions

            # Check whether the operation was executed more than the total number of allowed
            # passes *per operation* (default=1).
            if num_passes is not None and select.num_executions.get(operation, 0) >= num_passes:
                log("Operation '{}' exceeds max. # of allowed "
                    "passes ({}).".format(operation, num_passes))

                # Warn if an operation has no post-conditions set.
                has_post_conditions = len(self.operations[operation.name]._postconds)
                if not has_post_conditions:
                    log("Operation '{}' has no post-conditions!".format(operation.name),
                        logging.WARNING)

                return False    # Reached maximum number of passes for this operation.

            # Increase execution counters for this operation.
            select.num_executions[operation] += 1
            select.total_execution_count += 1
            return True

        # Keep track of all executed job-operations; the number of executions
        # of each individual job-operation cannot exceed num_passes.
        select.num_executions = defaultdict(int)

        # Keep track of the total execution count, it may not exceed the value given by
        # num, if not None.
        # Note: We are not using sum(select.num_execution.values()) for efficiency.
        select.total_execution_count = 0

        for i_pass in count(1):
            if reached_execution_limit.is_set():
                logger.warning("Reached the maximum number of operations that can be executed, but "
                               "there are still operations pending.")
                break
            try:
                if hasattr(signac, 'buffered') and self._buffer_get_pending_operations:
                    with signac.buffered():
                        operations = list(filter(select, self._get_pending_operations(jobs, names)))
                else:
                    operations = list(filter(select, self._get_pending_operations(jobs, names)))
            finally:
                if messages:
                    for msg, level in set(messages):
                        logger.log(level, msg)
                    del messages[:]     # clear
            if not operations:
                break   # No more pending operations or execution limits reached.
            logger.info(
                "Executing {} operation(s) (Pass # {:02d})...".format(len(operations), i_pass))
            self.run_operations(operations, pretend=pretend,
                                np=np, timeout=timeout, progress=progress)

    def _generate_operations(self, cmd, jobs, requires=None):
        "Generate job-operations for a given 'direct' command."
        for job in jobs:
            if requires and requires.difference(self.labels(job)):
                continue
            cmd_ = cmd.format(job=job)
            yield JobOperation(name=cmd_.replace(' ', '-'), cmd=cmd_, job=job)

    def _get_pending_operations(self, jobs, operation_names=None):
        "Get all pending operations for the given selection."
        operation_names = None if operation_names is None else set(operation_names)
        jobs_ = with_progressbar(jobs, desc='Gather pending operations:') if len(jobs) > 1 else jobs
        for job in jobs_:
            for op in self.next_operations(job):
                if operation_names and op.name not in operation_names:
                    continue
                if not self.eligible_for_submission(op):
                    continue
                yield op
        for name, op in self._aggregate_operations(jobs, only_eligible=True):
            if operation_names and op.name not in operation_names:
                continue
            if not self.eligible_for_submission(op):
                continue
            yield op

    def script(self, operations, parallel=False, template='script.sh', show_template_help=False):
        """Generate a run script to execute given operations.

        :param operations:
            The operations to execute.
        :type operations:
            Sequence of instances of :class:`.JobOperation`
        :param parallel:
            Execute all operations in parallel (default is False).
        :param parallel:
            bool
        :param template:
            The name of the template to use to generate the script.
        :type template:
            str
        :param show_template_help:
            Show help related to the templating system and then exit.
        :type show_template_help:
            bool
        """
        if self._legacy_templating:
            from .environment import TestEnvironment
            # We first check whether it appears that the user has provided a templating script
            # in which case we raise an exception to avoid highly unexpected behavior.
            fn_template = os.path.join(self.root_directory(), 'templates', template)
            if os.path.isfile(fn_template):
                raise RuntimeError(
                    "In legacy templating mode, unable to use template '{}'.".format(fn_template))
            script = TestEnvironment.script()
            self.write_script(script, operations, background=parallel)
            script.seek(0)
            return script.read()
        else:
            # By default we use the jinja2 templating system to generate the script.
            template_environment = self._template_environment()
            template = template_environment.get_template(template)
            context = self._get_standard_template_context()
            # For script generation we do not need the extra logic used for
            # generating cluster job scripts.
            context['base_script'] = 'base_script.sh'
            context['operations'] = list(operations)
            context['parallel'] = parallel
            if show_template_help:
                self._show_template_help_and_exit(template_environment, context)
            return template.render(** context)

    def _generate_submit_script(self, _id, operations, template, show_template_help, env, **kwargs):
        """Generate submission script to submit the execution of operations to a scheduler."""
        if template is None:
            template = env.template
        assert _id is not None

        if self._legacy_templating:
            fn_template = os.path.join(self._template_dir, template)
            if os.path.isfile(fn_template):
                raise RuntimeError(
                    "In legacy templating mode, unable to use template '{}'.".format(fn_template))

            # For maintaining backwards compatibility for Versions<0.7
            if kwargs['parallel']:
                np_total = sum(op.directives['np'] for op in operations)
            else:
                np_total = max(op.directives['np'] for op in operations)

            script = env.script(_id=_id, np_total=np_total, **kwargs)
            background = kwargs.pop('parallel', not kwargs.pop('serial', False))
            self.write_script(script=script, operations=operations, background=background, **kwargs)
            script.seek(0)
            return script.read()
        else:
            template_environment = self._template_environment(env)
            template = template_environment.get_template(template)
            context = self._get_standard_template_context()
            # The flow 'script.sh' file simply extends the base script
            # provided. The choice of base script is dependent on the
            # environment, but will default to the 'base_script.sh' provided
            # with signac-flow unless additional environment information is
            # detected.

            logger.info("Use environment '{}'.".format(env))
            logger.info("Set 'base_script={}'.".format(env.template))
            context['base_script'] = env.template
            context['environment'] = env.__name__
            context['id'] = _id
            context['operations'] = list(operations)
            context.update(kwargs)
            if show_template_help:
                self._show_template_help_and_exit(template_environment, context)
            return template.render(** context)

    @_support_legacy_api
    def submit_operations(self, operations, _id=None, env=None, parallel=False, flags=None,
                          force=False, template='script.sh', pretend=False,
                          show_template_help=False, **kwargs):
        """Submit a sequence of operations to the scheduler.

        .. versionchanged:: 0.6

        :param operations:
            The operations to submit.
        :type operations:
            A sequence of instances of :py:class:`.JobOperation`
        :param _id:
            The _id to be used for this submission.
        :type _id:
            str
        :param serial:
            Execute all bundled operations in serial.
        :type serial:
            bool
        :param flags:
            Additional options to be forwarded to the scheduler.
        :type flags:
            list
        :param force:
            Ignore all warnings or checks during submission, just submit.
        :type force:
            bool
        :param template:
            The name of the template file to be used to generate the submission script.
        :type template:
            str
        :param pretend:
            Do not actually submit, but only print the submission script to screen. Useful
            for testing the submission workflow.
        :type pretend:
            bool
        :param kwargs:
            Additional keyword arguments to be forwarded to the scheduler.
        :return:
            Return the submission status after successful submission or None.
        """
        if _id is None:
            _id = self._store_bundled(operations)
        if env is None:
            env = self._environment

        print("Submitting cluster job '{}':".format(_id), file=sys.stderr)

        def _msg(op):
            print(" - Operation: {}".format(op), file=sys.stderr)
            return op

        try:
            script = self._generate_submit_script(
                _id=_id,
                operations=map(_msg, operations),
                template=template,
                show_template_help=show_template_help,
                env=env,
                parallel=parallel,
                force=force,
                **kwargs
            )
        except ConfigKeyError as error:
            raise SubmitError(
                "Unable to submit, because of a configuration error.\n"
                "The following key is missing: {key}.\n"
                "You can add the key to the configuration for example with:\n\n"
                "  $ signac config --global set {key} VALUE\n".format(key=str(error)))
        else:
            # Keys which were explicitly set by the user, but are not evaluated by the
            # template engine are cause for concern and might hint at a bug in the template
            # script or ill-defined directives. Here we check whether all directive keys that
            # have been explicitly set by the user were actually evaluated by the template
            # engine and warn about those that have not been.
            keys_unused = {
                key for op in operations for key in
                op.directives._keys_set_by_user.difference(op.directives.keys_used)}
            if keys_unused:
                logger.warning(
                    "Some of the keys provided as part of the directives were not used by "
                    "the template script, including: {}".format(
                        ', '.join(sorted(keys_unused))))
            if pretend:
                print(script)
            else:
                return env.submit(_id=_id, script=script, flags=flags, **kwargs)

    @_support_legacy_api
    def submit(self, bundle_size=1, jobs=None, names=None, num=None, parallel=False,
               force=False, walltime=None, env=None, **kwargs):
        """Submit function for the project's main submit interface.

        .. versionchanged:: 0.6

        :param bundle_size:
            Specify the number of operations to be bundled into one submission, defaults to 1.
        :type bundle_size:
            int
        :param jobs:
            Only submit operations associated with the provided jobs. Defaults to all jobs.
        :type jobs:
            Sequence of instances :class:`.Job`.
        :param names:
            Only submit operations with any of the given names, defaults to all names.
        :type names:
            Sequence of :class:`str`
        :param num:
            Limit the total number of submitted operations, defaults to no limit.
        :type num:
            int
        :param parallel:
            Execute all bundled operations in parallel. Has no effect without bundling.
        :type parallel:
            bool
        :param force:
            Ignore all warnings or checks during submission, just submit.
        :type force:
            bool
        :param walltime:
            Specify the walltime in hours or as instance of datetime.timedelta.
        """
        # Regular argument checks and expansion
        if jobs is None:
            jobs = self  # select all jobs
        if env is None:
            env = self._environment
        if walltime is not None:
            try:
                walltime = datetime.timedelta(hours=walltime)
            except TypeError as error:
                if str(error) != 'unsupported type for timedelta ' \
                                 'hours component: datetime.timedelta':
                    raise

        # Gather all pending operations.
        operations = self._get_pending_operations(jobs, names)
        if num is not None:
            operations = list(islice(operations, num))

        # Bundle them up and submit.
        for bundle in make_bundles(operations, bundle_size):
            status = self.submit_operations(
                operations=bundle, env=env, parallel=parallel,
                force=force, walltime=walltime, **kwargs)

            if status is not None:  # operations were submitted, store status
                for op in bundle:
                    op.set_status(status)

    @classmethod
    def _add_submit_args(cls, parser):
        "Add arguments to submit sub command to parser."
        parser.add_argument(
            'flags',
            type=str,
            nargs='*',
            help="Flags to be forwarded to the scheduler.")
        parser.add_argument(
            '--pretend',
            action='store_true',
            help="Do not really submit, but print the submission script to screen.")
        parser.add_argument(
            '--force',
            action='store_true',
            help="Ignore all warnings and checks, just submit.")
        parser.add_argument(
            '--test',
            action='store_true',
            help="Do not interact with the scheduler, implies --pretend.")
        cls._add_operation_selection_arg_group(parser)
        cls._add_operation_bundling_arg_group(parser)
        cls._add_template_arg_group(parser)

    @classmethod
    def _add_script_args(cls, parser):
        cls._add_operation_selection_arg_group(parser)
        execution_group = parser.add_argument_group('execution')
        execution_group.add_argument(
            '-p', '--parallel',
            action='store_true',
            help="Execute all operations in parallel.")
        execution_group.add_argument(   # TODO: Remove with version 0.7.
            '-s', '--serial',
            action='store_const',
            const=True,
            help=argparse.SUPPRESS)
        cls._add_direct_cmd_arg_group(parser)
        cls._add_template_arg_group(parser)

    @classmethod
    def _add_template_arg_group(cls, parser, default='script.sh'):
        "Add argument group to parser for template handling."
        template_group = parser.add_argument_group(
            'templating',
            "The execution and submission scripts are always generated from a script "
            "which is by default called '{default}' and located within the default "
            "template directory. The system uses a default template if none is provided. "
            "The default template extends from a base template, which may be different "
            "depending on the local compute environment, e.g., 'slurm.sh' for an environment "
            "with SLURM scheduler. The name of the base template is provided with the "
            "'base_script' template variable.".format(default=default),
        )
        template_group.add_argument(
            '--template',
            type=str,
            default=default,
            help="The name of the template file within the template directory. "
                 "The standard template directory is '${{project_root}}/templates' and "
                 "can be configured with the 'template_dir' configuration variable. "
                 "Default: '{}'.".format(default))
        template_group.add_argument(
            '--template-help',
            dest='show_template_help',
            action='store_true',
            help="Show information about the template context, including available variables "
                 "and filter funtions; then exit.")

    @classmethod
    def _add_job_selection_args(cls, parser):
        parser.add_argument(
            '-j', '--job-id',
            type=str,
            nargs='+',
            help="Only select jobs that match the given id(s).")
        parser.add_argument(
            '-f', '--filter',
            type=str,
            nargs='+',
            help="Only select jobs that match the given state point filter.")
        parser.add_argument(
            '--doc-filter',
            type=str,
            nargs='+',
            help="Only select jobs that match the given document filter.")

    @classmethod
    def _add_operation_selection_arg_group(cls, parser, operations=None):
        "Add argument group to parser for job-operation selection."
        selection_group = parser.add_argument_group(
            'job-operation selection',
            "By default, all eligible operations for all jobs are selected. Use "
            "the options in this group to reduce this selection.")
        cls._add_job_selection_args(selection_group)
        selection_group.add_argument(
            '-o', '--operation',
            dest='operation_name',
            nargs='+',
            choices=operations,
            help="Only select operations that match the given operation name(s).")
        selection_group.add_argument(
            '-n', '--num',
            type=int,
            help="Limit the total number of operations to be selected.")

    @classmethod
    def _add_operation_bundling_arg_group(cls, parser):
        """Add argument group to parser for operation bundling."""

        bundling_group = parser.add_argument_group(
            'bundling',
            "Bundle mutiple operations for execution, e.g., to submit them "
            "all together to a cluster job, or execute them in parallel within "
            "an execution script.")
        bundling_group.add_argument(
            '-b', '--bundle',
            type=int,
            nargs='?',
            const=0,
            default=1,
            dest='bundle_size',
            help="Bundle multiple operations for execution. When this "
                 "option is provided without argument, all pending operations "
                 "are aggregated into one bundle.")
        bundling_group.add_argument(
            '-p', '--parallel',
            action='store_true',
            help="Execute all (bundled) operations in parallel.")
        bundling_group.add_argument(
            '-s', '--serial',
            action='store_const',
            const=True,
            help="(deprecated) Execute all (bundled) operations in serial. This is the "
                 "default mode as of version 0.6.")

    @classmethod
    def _add_direct_cmd_arg_group(cls, parser):
        direct_cmd_group = parser.add_argument_group("direct cmd")
        direct_cmd_group.add_argument(
            '--cmd',
            type=str,
            help="Directly specify the command for an operation. "
                 "For example: --cmd='echo {job._id}'.")
        direct_cmd_group.add_argument(
            '--requires',
            type=str,
            nargs='+',
            help="Manually specify all labels that are required for the direct command "
                 "to be considered eligible for execution.")

    def update_stati(self, scheduler, jobs=None, file=sys.stderr, pool=None, ignore_errors=False):
        "This function has been removed as of version 0.6."
        raise RuntimeError(
            "The update_stati() method has been removed as of version 0.6.")

    def export_job_stati(self, collection, stati):
        "Export the job stati to a database collection."
        for status in stati:
            job = self.open_job(id=status['job_id'])
            status['statepoint'] = job.statepoint()
            collection.update_one({'_id': status['job_id']},
                                  {'$set': status}, upsert=True)

    @classmethod
    def _add_print_status_args(cls, parser):
        "Add arguments to parser for the :meth:`~.print_status` method."
        cls._add_job_selection_args(parser)
        view_group = parser.add_argument_group(
            'view',
            "Specify how to format the status display.")
        view_group.add_argument(
            '--json',
            dest='dump_json',
            action='store_true',
            help="Do not format the status display, but dump all data formatted in JSON.")
        view_group.add_argument(
            '-d', '--detailed',
            action='store_true',
            help="Show a detailed view of all jobs and their labels and operations.")
        view_group.add_argument(
            '-a', '--all-operations',
            dest='all_ops',
            action='store_true',
            help="Show information about all operations, not just active or eligible ones.")
        view_group.add_argument(
            '--only-incomplete-operations',
            dest='only_incomplete',
            action='store_true',
            help="Only show information for jobs with incomplete operations.")
        view_group.add_argument(
            '--skip-active',
            action='store_true',
            help=argparse.SUPPRESS)
        view_group.add_argument(
            '--stack',
            action='store_false',
            dest='unroll',
            help="Show labels and operations in separate rows.")
        view_group.add_argument(
            '-1', '--one-line',
            dest='compact',
            action='store_true',
            help="Show only one line per job.")
        view_group.add_argument(
            '-e', '--expand',
            action='store_true',
            help="Display job labels and job operations in two separate tables.")
        view_group.add_argument(
            '--pretty',
            action='store_true')
        view_group.add_argument(
            '--full',
            action='store_true',
            help="Show all available information (implies --detailed --all-operations).")
        view_group.add_argument(
            '--no-overview',
            action='store_false',
            dest='overview',
            help="Do not print an overview.")
        view_group.add_argument(
            '-m', '--overview-max-lines',
            type=_positive_int,
            help="Limit the number of lines in the overview.")
        view_group.add_argument(
            '-p', '--parameters',
            type=str,
            nargs='*',
            help="Display select parameters of the job's "
                 "statepoint with the detailed view.")
        view_group.add_argument(
            '--param-max-width',
            type=int,
            help="Limit the width of each parameter row.")
        parser.add_argument(
            '--ignore-errors',
            action='store_true',
            help="Ignore errors that might occur when querying the scheduler.")
        parser.add_argument(
            '--no-parallelize',
            action='store_true',
            help="Do not parallelize the status determination.")

    def labels(self, job):
        """Yields all labels for the given ``job``.

        See also: :meth:`~.label`
        """
        for label_func, label_name in self._label_functions.items():
            if _is_aggregate_operation(getattr(label_func, '_flow_directives', None)):
                continue
            if label_name is None:
                label_name = getattr(label, '_label_name',
                                     getattr(label, '__name__', type(label).__name__))
            try:
                label_value = label_func(job)
            except TypeError:
                try:
                    label_value = label_func(self, job)
                except Exception:
                    label_func = getattr(self, label.__func__.__name__)
                    label_value = label_func(job)

            label_name = getattr(label_func, '_label_name', label_func.__name__)
            assert label_name is not None
            if isinstance(label_value, six.string_types):
                yield label_value
            elif bool(label_value) is True:
                yield label_name

    def add_operation(self, name, cmd, pre=None, post=None, **kwargs):
        """
        Add an operation to the workflow.

        This method will add an instance of :py:class:`~.FlowOperation` to the
        operations-dict of this project.

        .. seealso::

            A Python function may be defined as an operation function directly using
            the :meth:`~.operation` decorator.

        Any FlowOperation is associated with a specific command, which should be
        a function of :py:class:`~signac.contrib.job.Job`. The command (cmd) can
        be stated as function, either by using str-substitution based on a job's
        attributes, or by providing a unary callable, which expects an instance
        of job as its first and only positional argument.

        For example, if we wanted to define a command for a program called 'hello',
        which expects a job id as its first argument, we could contruct the following
        two equivalent operations:

        .. code-block:: python

            op = FlowOperation('hello', cmd='hello {job._id}')
            op = FlowOperation('hello', cmd=lambda 'hello {}'.format(job._id))

        Here are some more useful examples for str-substitutions:

        .. code-block:: python

            # Substitute job state point parameters:
            op = FlowOperation('hello', cmd='cd {job.ws}; hello {job.sp.a}')

        Pre-requirements (pre) and post-conditions (post) can be used to
        trigger an operation only when certain conditions are met. Conditions are unary
        callables, which expect an instance of job as their first and only positional
        argument and return either True or False.

        An operation is considered "eligible" for execution when all pre-requirements
        are met and when at least one of the post-conditions is not met.
        Requirements are always met when the list of requirements is empty and
        post-conditions are never met when the list of post-conditions is empty.

        Please note, eligibility in this contexts refers only to the workflow pipline
        and not to other contributing factors, such as whether the job-operation is currently
        running or queued.

        :param name:
            A unique identifier for this operation, may be freely choosen.
        :type name:
            str
        :param cmd:
            The command to execute operation; should be a function of job.
        :type cmd:
            str or callable
        :param pre:
            required conditions
        :type pre:
            sequence of callables
        :param post:
            post-conditions to determine completion
        :type pre:
            sequence of callables
        """
        if name in self.operations:
            raise KeyError("An operation with this identifier is already added.")
        self.operations[name] = FlowOperation(cmd=cmd, pre=pre, post=post, directives=kwargs)

    def classify(self, job):
        """Generator function which yields labels for job.

        By default, this method yields from the project's labels() method.

        :param job:
            The signac job handle.
        :type job:
            :class:`~signac.contrib.job.Job`
        :yields:
            The labels to classify job.
        :yield type:
            str
        """
        for _label in self.labels(job):
            yield _label

    def completed_operations(self, job):
        """Determine which operations have been completed for job.

        :param job:
            The signac job handle.
        :type job:
            :class:`~signac.contrib.job.Job`
        :return:
            The name of the operations that are complete.
        :rtype:
            str
        """
        for name, op in self._operations.items():
            if op.complete(job):
                yield name

    def _job_operations(self, job, only_eligible=False):
        "Yield instances of JobOperation constructed for specific job."
        for name, op in self.operations.items():
            if op.is_aggregate():
                continue
            if only_eligible and not op.eligible(job):
                continue
            yield name, JobOperation(name=name, job=job, cmd=op(job), directives=op.directives)

    def _aggregate_operations(self, jobs, only_eligible=False):
        for name, op in self.operations.items():
            if not op.is_aggregate():
                continue
            if only_eligible and not op.eligible(jobs):
                continue
            yield name, AggregateOperation(
                name=name, project=self, jobs=jobs, cmd=op(jobs), directives=op.directives)

    def next_operations(self, job):
        """Determine the next eligible operations for job.

        :param job:
            The signac job handle.
        :type job:
            :class:`~signac.contrib.job.Job`
        :yield:
            All instances of :class:`~.JobOperation` job is eligible for.
        """
        next_ops = OrderedDict(self._job_operations(job, only_eligible=True))
        for op in next_ops.values():
            yield op

    def next_operation(self, job):
        """Determine the next operation for this job.

        :param job:
            The signac job handle.
        :type job:
            :class:`~signac.contrib.job.Job`
        :return:
            An instance of JobOperation to execute next or `None`, if no operation is eligible.
        :rtype:
            `:py:class:`~.JobOperation` or `NoneType`
        """
        for op in self.next_operations(job):
            return op

    @classmethod
    def operation(cls, func, name=None):
        """Add the function `func` as operation function to the class workflow definition.

        This function is designed to be used as a decorator function, for example:

        .. code-block:: python

            @FlowProject.operation
            def hello(job):
                print('Hello', job)

        See also: :meth:`~.flow.FlowProject.add_operation`.

        .. versionadded:: 0.6
        """
        if isinstance(func, six.string_types):
            return lambda op: cls.operation(op, name=func)

        if name is None:
            name = func.__name__

        if (name, func) in cls._OPERATION_FUNCTIONS:
            raise ValueError(
                "An operation with name '{}' is already registered.".format(name))

        if six.PY2:
            signature = inspect.getargspec(func)
            if len(signature.args) > 1:
                if signature.defaults is None or len(signature.defaults) + 1 < len(signature.args):
                    raise ValueError(
                        "Only the first argument in an operation argument may not have "
                        "a default value! ({})".format(name))
        else:
            signature = inspect.signature(func)
            for i, (k, v) in enumerate(signature.parameters.items()):
                if i and v.default is inspect.Parameter.empty:
                    raise ValueError(
                        "Only the first argument in an operation argument may not have "
                        "a default value! ({})".format(name))

        # Append the name and function to the class registry
        cls._OPERATION_FUNCTIONS.append((name, func))
        return func

    def _register_operations(self):
        "Register all operation functions registered with this class and its parent classes."
        operations = []
        for cls in type(self).__mro__:
            operations.extend(getattr(cls, '_OPERATION_FUNCTIONS', []))

        def _guess_cmd(func, name, **kwargs):
            try:
                executable = kwargs['directives']['executable']
                aggregate = kwargs['directives'].get('aggregate') == 'all'
            except (KeyError, TypeError):
                executable = sys.executable
                aggregate = False
            path = getattr(func, '_flow_path', inspect.getsourcefile(func))
            if aggregate:
                return '{} {} exec {}'.format(executable, path, name)
            else:
                return '{} {} exec {} {{job._id}}'.format(executable, path, name)

        for name, func in operations:
            if name in self._operations:
                raise ValueError(
                    "Repeat definition of operation with name '{}'.".format(name))

            # Extract pre/post conditions and directives from function:
            params = {key: getattr(func, '_flow_{}'.format(key), None)
                      for key in ('pre', 'post', 'directives')}

            # Construct FlowOperation:
            if getattr(func, '_flow_cmd', False):
                self._operations[name] = FlowOperation(cmd=func, **params)
            else:
                self._operations[name] = FlowOperation(
                    cmd=_guess_cmd(func, name, **params), **params)
                self._operation_functions[name] = func

    @property
    def operations(self):
        "The dictionary of operations that have been added to the workflow."
        return self._operations

    def eligible(self, job_operation, **kwargs):
        """Determine if job is eligible for operation.

        .. deprecated:: 0.5
           Please use :py:meth:`~.eligible_for_submission` instead.
        """
        raise RuntimeError("The eligible() method is deprecated.")

    def eligible_for_submission(self, job_operation):
        """Determine if a job-operation is eligible for submission.

        By default, an operation is eligible for submission when it
        is not considered active, that means already queued or running.
        """
        if job_operation is None:
            return False
        if job_operation.get_status() >= JobStatus.submitted:
            return False
        return True

    def _main_status(self, args):
        "Print status overview."
        jobs = self._select_jobs_from_args(args)
        if args.compact and not args.unroll:
            logger.warn("The -1/--one-line argument is incompatible with "
                        "'--stack' and will be ignored.")
        show_traceback = args.debug or args.show_traceback
        args = {key: val for key, val in vars(args).items()
                if key not in ['func', 'verbose', 'debug', 'show_traceback',
                               'job_id', 'filter', 'doc_filter']}
        if args.pop('full'):
            args['detailed'] = args['all_ops'] = True

        try:
            self.print_status(jobs=jobs, **args)
        except NoSchedulerError:
            self.print_status(jobs=jobs, **args)
        except Exception:
            logger.error(
                "Error occured during status update. Use '--show-traceback' to "
                "show the full traceback or '--ignore-errors' to complete the "
                "update anyways.")
            if show_traceback:
                raise

    def _main_next(self, args):
        "Determine the jobs that are eligible for a specific operation."
        for job in self:
            if args.name in {op.name for op in self.next_operations(job)}:
                print(job)

    def _main_run(self, args):
        "Run all (or select) job operations."
        if args.hidden_operation_name:
            print(
                "WARNING: "
                "The run command expects operation names under the -o/--operation argument "
                "as of version 0.6.\n         Positional arguments will no longer be "
                "accepted beginning with version 0.7.",
                file=sys.stderr)
            if args.operation_name:
                args.operation_name.extend(args.hidden_operation_name)
            else:
                args.operation_name = args.hidden_operation_name

        if args.np is not None:  # Remove completely beginning of version 0.7.
            logger.warning(
                "The run --np option is deprecated as of version 0.6, use '-p/--parallel' instead.")
            if args.parallel is None:
                args.parallel = args.np
            else:
                raise ValueError("Conflicting arguments for '--np' and '-p/--parallel'!")

        # Select jobs:
        jobs = self._select_jobs_from_args(args)

        # Setup partial run function, because we need to call this either
        # inside some context managers or not based on whether we need
        # to switch to the project root directory or not.
        run = functools.partial(self.run,
                                jobs=jobs, names=args.operation_name, pretend=args.pretend,
                                np=args.parallel, timeout=args.timeout, num=args.num,
                                num_passes=args.num_passes, progress=args.progress)

        if args.switch_to_project_root:
            with add_cwd_to_environment_pythonpath():
                with switch_to_directory(self.root_directory()):
                    run()
        else:
            run()

    def _main_script(self, args):
        "Generate a script for the execution of operations."
        _requires_jinja2('The signac-flow script function')
        if args.serial:             # Handle legacy API: The --serial option is deprecated
            if args.parallel:       # as of version 0.6. The default execution mode is 'serial'
                raise ValueError(   # and can be switched with the '--parallel' argument.
                    "Cannot provide both --serial and --parallel arguments a the same time! "
                    "The --serial option is deprecated as of version 0.6!")
            else:
                logger.warning(
                    "The script --serial option is deprecated as of version 0.6, because "
                    "serial execution is now the default behavior. Please use the '--parallel' "
                    "argument to execute bundled operations in parallel.")

        if args.requires and not args.cmd:
            raise ValueError(
                "The --requires option can only be used in combination with --cmd.")
        if args.cmd and args.operation_name:
            raise ValueError(
                "Cannot use the -o/--operation-name and the --cmd options in combination!")

        # Select jobs:
        jobs = self._select_jobs_from_args(args)

        # Gather all pending operations or generate them based on a direct command...
        if args.cmd:
            operations = self._generate_operations(args.cmd, jobs, args.requires)
        else:
            operations = self._get_pending_operations(jobs, args.operation_name)
        operations = list(islice(operations, args.num))

        # Generate the script and print to screen.
        print(self.script(
            operations=operations, parallel=args.parallel,
            template=args.template, show_template_help=args.show_template_help))

    def _main_submit(self, args):
        _requires_jinja2('The signac-flow submit function')
        if args.test:
            args.pretend = True
        kwargs = vars(args)

        # Select jobs:
        jobs = self._select_jobs_from_args(args)

        # Fetch the scheduler status.
        if not args.test:
            self._fetch_scheduler_status(jobs)

        # Gather all pending operations ...
        ops = self._get_pending_operations(jobs, args.operation_name)
        ops = list(islice(ops, args.num))

        # Bundle operations up, generate the script, and submit to scheduler.
        for bundle in make_bundles(ops, args.bundle_size):
            status = self.submit_operations(operations=bundle, **kwargs)
            if status is not None:
                for op in bundle:
                    op.set_status(status)

    def _main_exec(self, args):
        if len(args.jobid):
            jobs = [self.open_job(id=jid) for jid in args.jobid]
        else:
            jobs = self
        try:
            try:
                operation_function = self._operation_functions[args.operation]
            except KeyError:
                operation = self._operations[args.operation]

                def operation_function(job):
                    cmd = operation(job).format(job=job)
                    fork(cmd=cmd)

        except KeyError:
            raise KeyError("Unknown operation '{}'.".format(args.operation))

        if _is_aggregate_operation(getattr(operation_function, '_flow_directives', None)):
            operation_function(jobs)
        else:
            for job in jobs:
                operation_function(job)

    def _select_jobs_from_args(self, args):
        "Select jobs with the given command line arguments ('-j/-f/--doc-filter')."
        if args.job_id and (args.filter or args.doc_filter):
            raise ValueError(
                "Cannot provide both -j/--job-id and -f/--filter or --doc-filter in combination.")

        if args.job_id:
            try:
                return [self.open_job(id=job_id) for job_id in args.job_id]
            except KeyError as error:
                raise LookupError("Did not find job with id {}.".format(error))
        else:
            filter_ = parse_filter_arg(args.filter)
            doc_filter = parse_filter_arg(args.doc_filter)
<<<<<<< HEAD
            if filter_ or doc_filter:
                return self.find_jobs(filter=filter_, doc_filter=doc_filter)
            else:
                return self
=======
            return legacy.JobsCursorWrapper(self, filter_, doc_filter)
>>>>>>> d487414f

    def main(self, parser=None, pool=None):
        """Call this function to use the main command line interface.

        In most cases one would want to call this function as part of the
        class definition, e.g.:

        .. code-block:: python

             my_project.py
            from flow import FlowProject

            class MyProject(FlowProject):
                pass

            if __name__ == '__main__':
                MyProject().main()

        You can then execute this script on the command line:

        .. code-block:: bash

            $ python my_project.py --help
        """
        if pool is not None:
            logger.warning(
                "The 'pool' argument for the FlowProject.main() function is deprecated!")

        if parser is None:
            parser = argparse.ArgumentParser()

        base_parser = argparse.ArgumentParser(add_help=False)

        # The argparse module does not automatically merge options shared between the main
        # parser and the subparsers. We therefore assign different destinations for each
        # option and then merge them manually below.
        for prefix, _parser in (('main_', parser), ('', base_parser)):
            _parser.add_argument(
                '-v', '--verbose',
                dest=prefix + 'verbose',
                action='count',
                default=0,
                help="Increase output verbosity.")
            _parser.add_argument(
                '--show-traceback',
                dest=prefix + 'show_traceback',
                action='store_true',
                help="Show the full traceback on error.")
            _parser.add_argument(
                '--debug',
                dest=prefix + 'debug',
                action='store_true',
                help="This option implies `-vv --show-traceback`.")

        subparsers = parser.add_subparsers()

        parser_status = subparsers.add_parser(
            'status',
            parents=[base_parser])
        self._add_print_status_args(parser_status)
        parser_status.set_defaults(func=self._main_status)

        parser_next = subparsers.add_parser(
            'next',
            parents=[base_parser],
            description="Determine jobs that are eligible for a specific operation.")
        parser_next.add_argument(
            'name',
            type=str,
            help="The name of the operation.")
        parser_next.set_defaults(func=self._main_next)

        parser_run = subparsers.add_parser(
            'run',
            parents=[base_parser],
            )
        parser_run.add_argument(          # Hidden positional arguments for backwards-compatibility.
            'hidden_operation_name',
            type=str,
            nargs='*',
            help=argparse.SUPPRESS)
        self._add_operation_selection_arg_group(parser_run, list(sorted(self._operations)))

        execution_group = parser_run.add_argument_group('execution')
        execution_group.add_argument(
            '--pretend',
            action='store_true',
            help="Do not actually execute commands, just show them.")
        execution_group.add_argument(
            '--progress',
            action='store_true',
            help="Display a progress bar during execution.")
        execution_group.add_argument(
            '--num-passes',
            type=int,
            default=1,
            help="Specify how many times a particular job-operation may be executed within one "
                 "session (default=1). This is to prevent accidental infinite loops, "
                 "where operations are executed indefinitely, because post conditions "
                 "were not properly set. Use -1 to allow for an infinite number of passes.")
        execution_group.add_argument(
            '-t', '--timeout',
            type=int,
            help="A timeout in seconds after which the execution of one operation is canceled.")
        execution_group.add_argument(
            '--switch-to-project-root',
            action='store_true',
            help="Temporarily add the current working directory to the python search path and "
                 "switch to the root directory prior to execution.")
        execution_group.add_argument(
            '-p', '--parallel',
            type=int,
            nargs='?',
            const='-1',
            help="Specify the number of cores to parallelize to. Defaults to all available "
                 "processing units if argument is ommitted.")
        execution_group.add_argument(    # Remove beginning of version 0.7.
            '--np',
            type=int,
            help="(deprecated) Specify the number of cores to parallelize to. "
                 "This option is deprecated as of version 0.6, use '-p/--parallel' instead.")
        parser_run.set_defaults(func=self._main_run)

        parser_script = subparsers.add_parser(
            'script',
            parents=[base_parser],
        )
        self._add_script_args(parser_script)
        parser_script.set_defaults(func=self._main_script)

        parser_submit = subparsers.add_parser(
            'submit',
            parents=[base_parser],
        )
        self._add_submit_args(parser_submit)
        env_group = parser_submit.add_argument_group(
            '{} options'.format(self._environment.__name__))
        self._environment.add_args(env_group)
        parser_submit.set_defaults(func=self._main_submit)

        parser_exec = subparsers.add_parser(
            'exec',
            parents=[base_parser],
        )
        parser_exec.add_argument(
            'operation',
            type=str,
            choices=list(sorted(self._operations)),
            help="The operation to execute.")
        parser_exec.add_argument(
            'jobid',
            type=str,
            nargs='*',
            help="The job ids, as registered in the signac project. "
                 "Omit to default to all statepoints.")
        parser_exec.set_defaults(func=self._main_exec)

        args = parser.parse_args()
        if not hasattr(args, 'func'):
            parser.print_usage()
            sys.exit(2)

        # Manually 'merge' the various global options defined for both the main parser
        # and the parent parser that are shared by all subparsers:
        for dest in ('verbose', 'show_traceback', 'debug'):
            setattr(args, dest, getattr(args, 'main_' + dest) or getattr(args, dest))
            delattr(args, 'main_' + dest)

        if args.debug:  # Implies '-vv' and '--show-traceback'
            args.verbose = max(2, args.verbose)
            args.show_traceback = True

        # Set verbosity level according to the `-v` argument.
        logging.basicConfig(level=max(0, logging.WARNING - 10 * args.verbose))

        def _exit_or_raise():
            if args.show_traceback:
                raise
            else:
                sys.exit(1)

        try:
            args.func(args)
        except NoSchedulerError as error:
            print("ERROR: {}".format(error),
                  "Consider to use the 'script' command to generate an execution script instead.",
                  file=sys.stderr)
            _exit_or_raise()
        except SubmitError as error:
            print("Submission error:", error, file=sys.stderr)
            _exit_or_raise()
        except (TimeoutError, TimeoutExpired):
            print("Error: Failed to complete execution due to "
                  "timeout ({}s).".format(args.timeout), file=sys.stderr)
            _exit_or_raise()
        except Jinja2TemplateNotFound as error:
            print("Did not find template script '{}'.".format(error), file=sys.stderr)
            _exit_or_raise()
        except AssertionError:
            if not args.show_traceback:
                print("ERROR: Encountered internal error during program execution. "
                      "Execute with '--show-traceback' or '--debug' to get more "
                      "information.", file=sys.stderr)
            _exit_or_raise()
        except Exception as error:
            if not args.debug:
                if str(error):
                    print("ERROR: Encountered error during program execution: '{}'\n"
                          "Execute with '--show-traceback' or '--debug' to get "
                          "more information.".format(error), file=sys.stderr)
                else:
                    print("ERROR: Encountered error during program execution.\n"
                          "Execute with '--show-traceback' or '--debug' to get "
                          "more information.", file=sys.stderr)
            _exit_or_raise()

    # All class methods below are wrappers for legacy API and should be removed as of version 0.7.

    @classmethod
    def add_submit_args(cls, parser):
        warnings.warn(
            "The add_submit_args() method is private as of version 0.6.", DeprecationWarning)
        return cls._add_submit_args(parser=parser)

    @classmethod
    def add_script_args(cls, parser):
        warnings.warn(
            "The add_script_args() method is private as of version 0.6.", DeprecationWarning)
        return cls._add_script_args(parser=parser)

    @classmethod
    def add_print_status_args(cls, parser):
        warnings.warn(
            "The add_print_status_args() method is private as of version 0.6.", DeprecationWarning)
        return cls._add_print_status_args(parser=parser)

    def format_row(self, *args, **kwargs):
        warnings.warn("The format_row() method is private as of version 0.6.", DeprecationWarning)
        return self._format_row(*args, **kwargs)


def _fork_with_serialization(loads, project, operation):
    """Invoke the _fork() method on a serialized project instance."""
    project = loads(project)
    project._fork(project._loads_op(operation))


###
# Status-related helper functions


_FMT_SCHEDULER_STATUS = {
    JobStatus.unknown: 'U',
    JobStatus.registered: 'R',
    JobStatus.inactive: 'I',
    JobStatus.submitted: 'S',
    JobStatus.held: 'H',
    JobStatus.queued: 'Q',
    JobStatus.active: 'A',
    JobStatus.error: 'E',
}


def _update_status(args):
    "Wrapper-function, that is probably obsolete."
    return update_status(* args)


def _update_job_status(job, scheduler_jobs):
    "Update the status entry for job."
    update_status(job, scheduler_jobs)


__all__ = [
    'FlowProject',
    'FlowOperation',
    'label', 'staticlabel', 'classlabel',
]<|MERGE_RESOLUTION|>--- conflicted
+++ resolved
@@ -240,8 +240,6 @@
             break
 
 
-<<<<<<< HEAD
-=======
 class JobOperation(object):
     """This class represents the information needed to execute one operation for one job.
 
@@ -525,7 +523,6 @@
             return self._np
 
 
->>>>>>> d487414f
 class _FlowProjectClass(type):
     """Metaclass for the FlowProject class."""
 
@@ -2744,14 +2741,7 @@
         else:
             filter_ = parse_filter_arg(args.filter)
             doc_filter = parse_filter_arg(args.doc_filter)
-<<<<<<< HEAD
-            if filter_ or doc_filter:
-                return self.find_jobs(filter=filter_, doc_filter=doc_filter)
-            else:
-                return self
-=======
             return legacy.JobsCursorWrapper(self, filter_, doc_filter)
->>>>>>> d487414f
 
     def main(self, parser=None, pool=None):
         """Call this function to use the main command line interface.
