--- conflicted
+++ resolved
@@ -38,13 +38,9 @@
 from multiprocessing import TimeoutError
 from multiprocessing.pool import ThreadPool
 from multiprocessing import Event
-<<<<<<< HEAD
-from contextlib import contextmanager
-=======
 import jinja2
 from jinja2 import TemplateNotFound as Jinja2TemplateNotFound
 from tqdm import tqdm
->>>>>>> a038da67
 
 import signac
 from signac.contrib.hashing import calc_id
@@ -77,11 +73,8 @@
 from .labels import classlabel
 from .labels import _is_label_func
 from .util import config as flow_config
-<<<<<<< HEAD
+from .render_status import Renderer as StatusRenderer
 from .hooks import Hooks
-=======
-from .render_status import Renderer as StatusRenderer
->>>>>>> a038da67
 from .version import __version__
 
 
@@ -195,31 +188,6 @@
                    'not_'.encode() + condition.__code__.co_code)
 
 
-<<<<<<< HEAD
-class _HooksDecorator(object):
-
-    def __init__(self):
-        self._operation_hooks = defaultdict(lambda: defaultdict(list))
-
-    def __getitem__(self, func):
-        return self._operation_hooks[func]
-
-    def __getattr__(self, name):
-
-        class install_hook(object):
-
-            def __init__(install_self, hook_func):
-                install_self.hook_func = hook_func
-
-            def __call__(install_self, func):
-                self._operation_hooks[func][name].append(install_self.hook_func)
-                return func
-
-        return install_hook
-
-
-def make_bundles(operations, size=None):
-=======
 def _create_all_metacondition(condition_dict, *other_funcs):
     """Standard function for generating aggregate metaconditions that require
     *all* provided conditions to be met. The resulting metacondition is
@@ -234,7 +202,6 @@
 
 
 def _make_bundles(operations, size=None):
->>>>>>> a038da67
     """Utility function for the generation of bundles.
 
     This function splits an iterable of operations into equally
@@ -258,6 +225,28 @@
     sized bundles and a possibly smaller final bundle.
     """
     return _make_bundles(operations, size)
+
+
+class _HooksDecorator(object):
+
+    def __init__(self):
+        self._operation_hooks = defaultdict(lambda: defaultdict(list))
+
+    def __getitem__(self, func):
+        return self._operation_hooks[func]
+
+    def __getattr__(self, name):
+
+        class install_hook(object):
+
+            def __init__(install_self, hook_func):
+                install_self.hook_func = hook_func
+
+            def __call__(install_self, func):
+                self._operation_hooks[func][name].append(install_self.hook_func)
+                return func
+
+        return install_hook
 
 
 class JobOperation(object):
@@ -1032,9 +1021,6 @@
         cls.pre = cls._setup_pre_conditions_class(parent_class=cls)
         cls.post = cls._setup_post_conditions_class(parent_class=cls)
 
-<<<<<<< HEAD
-        cls.hook = _HooksDecorator()
-=======
         # All groups are registered with the function returned by the make_group
         # classmethod. In contrast to operations and labels, the
         # make_group classmethod does not serve as the decorator, the functor
@@ -1043,7 +1029,8 @@
         # whether a group name has already been used.
         cls._GROUPS = list()
         cls._GROUP_NAMES = set()
->>>>>>> a038da67
+
+        cls.hook = _HooksDecorator()
 
         return cls
 
@@ -2158,8 +2145,7 @@
         for result in tqdm(results) if progress else results:
             result.get(timeout=timeout)
 
-<<<<<<< HEAD
-    @contextmanager
+    @contextlib.contextmanager
     def _run_with_hooks(self, operation):
         # Determine operation hooks
         op_hooks = self._operation_hooks.get(operation.name, Hooks())
@@ -2179,15 +2165,11 @@
             self.hooks.on_finish(operation)
             op_hooks.on_finish(operation)
 
-    def _execute_operation(self, operation, timeout=None):
-        logger.info("Execute operation '{}'...".format(operation))
-=======
     def _execute_operation(self, operation, timeout=None, pretend=False):
         prefix = self._environment.get_prefix(operation)
         if pretend:
             print(prefix + ' ' + operation.cmd if prefix != '' else operation.cmd)
             return None
->>>>>>> a038da67
 
         logger.info("Execute operation '{}'...".format(operation))
         # Check if we need to fork for operation execution...
@@ -2205,15 +2187,10 @@
             # ... need to fork:
             logger.debug(
                 "Forking to execute operation '{}' with "
-<<<<<<< HEAD
-                "cmd '{}'.".format(operation, operation.cmd))
+                "cmd '{}'.".format(operation, prefix + ' ' + operation.cmd))
             with self._run_with_hooks(operation):
-                subprocess.run(operation.cmd, shell=True, timeout=timeout, check=True)
-=======
-                "cmd '{}'.".format(operation, prefix + ' ' + operation.cmd))
-            subprocess.run(prefix + ' ' + operation.cmd,
-                           shell=True, timeout=timeout, check=True)
->>>>>>> a038da67
+                subprocess.run(prefix + ' ' + operation.cmd,
+                               shell=True, timeout=timeout, check=True)
         else:
             # ... executing operation in interpreter process as function:
             logger.debug(
@@ -3083,18 +3060,14 @@
         """
         if name in self.operations:
             raise KeyError("An operation with this identifier is already added.")
-<<<<<<< HEAD
         if hooks:
             self._operation_hooks[name].update(Hooks.from_dict(hooks))
-        self.operations[name] = FlowOperation(cmd=cmd, pre=pre, post=post, directives=kwargs)
-=======
         op = self.operations[name] = FlowCmdOperation(cmd=cmd, pre=pre, post=post)
         if name in self._groups:
             raise KeyError("A group with this identifier already exists.")
         self._groups[name] = FlowGroup(name,
                                        operations={name: op},
                                        operation_directives=dict(name=kwargs))
->>>>>>> a038da67
 
     @deprecated(
         deprecated_in="0.8", removed_in="0.10",
@@ -3221,15 +3194,11 @@
 
         # Append the name and function to the class registry
         cls._OPERATION_FUNCTIONS.append((name, func))
-<<<<<<< HEAD
-
-=======
         cls._GROUPS.append(FlowGroupEntry(name=name, options=""))
         if hasattr(func, '_flow_groups'):
             func._flow_groups.append(name)
         else:
             func._flow_groups = [name]
->>>>>>> a038da67
         return func
 
     @classmethod
@@ -3285,10 +3254,9 @@
                 self._operations[name] = FlowOperation(name=name, **params)
                 self._operation_functions[name] = func
 
-<<<<<<< HEAD
             # Update operation hooks
             self._operation_hooks[name].update(Hooks.from_dict(self.hook[func]))
-=======
+
     @classmethod
     def make_group(cls, name, options=""):
         """Make a FlowGroup named ``name`` and return a decorator to make groups.
@@ -3351,7 +3319,6 @@
             self._groups[op_name].operation_directives[op_name] = getattr(func,
                                                                           '_flow_directives',
                                                                           dict())
->>>>>>> a038da67
 
     @property
     def operations(self):
