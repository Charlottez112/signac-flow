--- conflicted
+++ resolved
@@ -1869,7 +1869,171 @@
     project_class = _DynamicTestProject
 
 
-<<<<<<< HEAD
+class TestAggregatesProjectBase(TestProjectBase):
+    project_class = _AggregateTestProject
+    entrypoint = dict(
+        path=os.path.realpath(
+            os.path.join(os.path.dirname(__file__), "define_aggregate_test_project.py")
+        )
+    )
+
+    def mock_project(self):
+        project = self.project_class.get_project(root=self._tmp_dir.name)
+        for i in range(1, 31):
+            project.open_job(dict(i=i, even=bool(i % 2 == 0))).init()
+        project = project.get_project(root=self._tmp_dir.name)
+        project._entrypoint = self.entrypoint
+        return project
+
+    @pytest.fixture(autouse=True)
+    def setup_main_interface(self, request):
+        self.project = self.mock_project()
+        os.chdir(self._tmp_dir.name)
+        request.addfinalizer(self.switch_to_cwd)
+
+
+class TestAggregatesProjectUtilities(TestAggregatesProjectBase):
+    def test_AggregatesCursor(self):
+        project = self.mock_project()
+        agg_cursor = _AggregatesCursor(project=project)
+        assert agg_cursor._project is project
+        assert agg_cursor._filter is None
+        assert agg_cursor._doc_filter is None
+        # All operations will return aggregates, even if the aggregates are not
+        # unique to that operation, because every operation/group in this
+        # project has a custom aggregator defined. Only the default aggregator
+        # can de-duplicate the returned results in the cursor, thus it is
+        # expected that the length of the cursor is larger than the number of
+        # unique ids present in the cursor.
+        assert len(agg_cursor) == 40
+        assert len({get_aggregate_id(agg) for agg in agg_cursor}) == 34
+        assert tuple(project) in agg_cursor
+        assert all((job,) in agg_cursor for job in project)
+
+    def test_filters(self):
+        project = self.mock_project()
+        agg_cursor = _AggregatesCursor(project=project, filter={"even": True})
+        assert agg_cursor._project == project
+        assert agg_cursor._filter == {"even": True}
+        assert agg_cursor._doc_filter is None
+        assert len(agg_cursor) == 15
+
+    def test_reregister_aggregates(self):
+        project = self.mock_project()
+        agg_cursor = _AggregatesCursor(project=project)
+        NUM_BEFORE_REREGISTRATION = 40
+        assert len(agg_cursor) == NUM_BEFORE_REREGISTRATION
+        new_job = project.open_job(dict(i=31, even=False))
+        assert new_job not in project
+        new_job.init()
+        # Default aggregate store doesn't need to be re-registered.
+        assert len(agg_cursor) == NUM_BEFORE_REREGISTRATION + 1
+        project._reregister_aggregates()
+        # The operation agg_op2 adds another aggregate in the project.
+        assert len(agg_cursor) == NUM_BEFORE_REREGISTRATION + 2
+
+    def test_aggregator_with_job(self):
+        class A(FlowProject):
+            pass
+
+        with pytest.raises(RuntimeError):
+
+            @A.operation
+            @aggregator()
+            @with_job
+            def test_invalid_decorators(job):
+                pass
+
+    def test_with_job_aggregator(self):
+        class A(FlowProject):
+            pass
+
+        with pytest.raises(RuntimeError):
+
+            @A.operation
+            @with_job
+            @aggregator()
+            def test_invalid_decorators(job):
+                pass
+
+
+class TestAggregationProjectMainInterface(TestAggregatesProjectBase):
+    def test_main_run(self):
+        project = self.mock_project()
+        assert len(project)
+        for job in project:
+            assert not job.doc.get("sum", False)
+            assert not job.doc.get("sum_other", False)
+            assert not job.doc.get("sum_custom", False)
+            assert not job.doc.get("op2", False)
+            assert not job.doc.get("op3", False)
+
+        even_sum = sum([job.sp.i for job in project if job.sp.i % 2 == 0])
+        odd_sum = sum([job.sp.i for job in project if job.sp.i % 2 != 0])
+
+        self.call_subcmd(
+            "run -o agg_op1 agg_op1_different agg_op1_custom agg_op2 agg_op3 --show-traceback"
+        )
+
+        for job in project:
+            assert job.doc.op2
+            assert job.doc.op3
+            if job.sp.i % 2 == 0:
+                assert (
+                    job.doc.sum == job.doc.sum_other == job.doc.sum_custom == even_sum
+                )
+            else:
+                assert job.doc.sum == job.doc.sum_other == job.doc.sum_custom == odd_sum
+
+    def test_main_run_cmd(self):
+        project = self.mock_project()
+        assert len(project)
+
+        run_output = self.call_subcmd("run -o agg_op4").decode("utf-8")
+
+        assert "1 and 2" in run_output
+
+    def test_main_submit(self):
+        project = self.mock_project()
+        assert len(project)
+
+        submit_output = self.call_subcmd(
+            f"submit -o agg_op2 -j {get_aggregate_id(project)} --pretend"
+        ).decode("utf-8")
+
+        assert f"agg_op2({get_aggregate_id(project)})" in submit_output
+        assert f"run -o agg_op2 -j {get_aggregate_id(project)}" in submit_output
+        assert f"exec agg_op2 {get_aggregate_id(project)}" in submit_output
+
+
+class TestAggregationGroupProjectMainInterface(TestAggregatesProjectBase):
+    def test_main_run(self):
+        project = self.mock_project()
+        assert len(project)
+        for job in project:
+            assert not job.doc.get("op2", False)
+            assert not job.doc.get("op3", False)
+
+        self.call_subcmd(f"run -o group_agg -j {get_aggregate_id(project)}")
+
+        for job in project:
+            assert job.doc.op2
+            assert job.doc.op3
+
+    def test_main_submit(self):
+        project = self.mock_project()
+        assert len(project)
+
+        submit_output = self.call_subcmd(
+            f"submit -o group_agg -j {get_aggregate_id(project)} --pretend"
+        ).decode("utf-8")
+
+        assert f"group_agg({get_aggregate_id(project)})" in submit_output
+        assert f"run -o group_agg -j {get_aggregate_id(project)}" in submit_output
+        assert f"exec agg_op2 {get_aggregate_id(project)}" in submit_output
+        assert f"exec agg_op3 {get_aggregate_id(project)}" in submit_output
+
+
 class TestProjectHooks(TestProjectBase):
     # TODO: Refactor this class to look more like the other test classes
     # (override mock_project?)
@@ -1913,171 +2077,6 @@
                 assert job in ran["finish"]
                 assert job not in ran["success"]
                 assert job in ran["fail"]
-=======
-class TestAggregatesProjectBase(TestProjectBase):
-    project_class = _AggregateTestProject
-    entrypoint = dict(
-        path=os.path.realpath(
-            os.path.join(os.path.dirname(__file__), "define_aggregate_test_project.py")
-        )
-    )
-
-    def mock_project(self):
-        project = self.project_class.get_project(root=self._tmp_dir.name)
-        for i in range(1, 31):
-            project.open_job(dict(i=i, even=bool(i % 2 == 0))).init()
-        project = project.get_project(root=self._tmp_dir.name)
-        project._entrypoint = self.entrypoint
-        return project
-
-    @pytest.fixture(autouse=True)
-    def setup_main_interface(self, request):
-        self.project = self.mock_project()
-        os.chdir(self._tmp_dir.name)
-        request.addfinalizer(self.switch_to_cwd)
-
-
-class TestAggregatesProjectUtilities(TestAggregatesProjectBase):
-    def test_AggregatesCursor(self):
-        project = self.mock_project()
-        agg_cursor = _AggregatesCursor(project=project)
-        assert agg_cursor._project is project
-        assert agg_cursor._filter is None
-        assert agg_cursor._doc_filter is None
-        # All operations will return aggregates, even if the aggregates are not
-        # unique to that operation, because every operation/group in this
-        # project has a custom aggregator defined. Only the default aggregator
-        # can de-duplicate the returned results in the cursor, thus it is
-        # expected that the length of the cursor is larger than the number of
-        # unique ids present in the cursor.
-        assert len(agg_cursor) == 40
-        assert len({get_aggregate_id(agg) for agg in agg_cursor}) == 34
-        assert tuple(project) in agg_cursor
-        assert all((job,) in agg_cursor for job in project)
-
-    def test_filters(self):
-        project = self.mock_project()
-        agg_cursor = _AggregatesCursor(project=project, filter={"even": True})
-        assert agg_cursor._project == project
-        assert agg_cursor._filter == {"even": True}
-        assert agg_cursor._doc_filter is None
-        assert len(agg_cursor) == 15
-
-    def test_reregister_aggregates(self):
-        project = self.mock_project()
-        agg_cursor = _AggregatesCursor(project=project)
-        NUM_BEFORE_REREGISTRATION = 40
-        assert len(agg_cursor) == NUM_BEFORE_REREGISTRATION
-        new_job = project.open_job(dict(i=31, even=False))
-        assert new_job not in project
-        new_job.init()
-        # Default aggregate store doesn't need to be re-registered.
-        assert len(agg_cursor) == NUM_BEFORE_REREGISTRATION + 1
-        project._reregister_aggregates()
-        # The operation agg_op2 adds another aggregate in the project.
-        assert len(agg_cursor) == NUM_BEFORE_REREGISTRATION + 2
-
-    def test_aggregator_with_job(self):
-        class A(FlowProject):
-            pass
-
-        with pytest.raises(RuntimeError):
-
-            @A.operation
-            @aggregator()
-            @with_job
-            def test_invalid_decorators(job):
-                pass
-
-    def test_with_job_aggregator(self):
-        class A(FlowProject):
-            pass
-
-        with pytest.raises(RuntimeError):
-
-            @A.operation
-            @with_job
-            @aggregator()
-            def test_invalid_decorators(job):
-                pass
-
-
-class TestAggregationProjectMainInterface(TestAggregatesProjectBase):
-    def test_main_run(self):
-        project = self.mock_project()
-        assert len(project)
-        for job in project:
-            assert not job.doc.get("sum", False)
-            assert not job.doc.get("sum_other", False)
-            assert not job.doc.get("sum_custom", False)
-            assert not job.doc.get("op2", False)
-            assert not job.doc.get("op3", False)
-
-        even_sum = sum([job.sp.i for job in project if job.sp.i % 2 == 0])
-        odd_sum = sum([job.sp.i for job in project if job.sp.i % 2 != 0])
-
-        self.call_subcmd(
-            "run -o agg_op1 agg_op1_different agg_op1_custom agg_op2 agg_op3 --show-traceback"
-        )
-
-        for job in project:
-            assert job.doc.op2
-            assert job.doc.op3
-            if job.sp.i % 2 == 0:
-                assert (
-                    job.doc.sum == job.doc.sum_other == job.doc.sum_custom == even_sum
-                )
-            else:
-                assert job.doc.sum == job.doc.sum_other == job.doc.sum_custom == odd_sum
-
-    def test_main_run_cmd(self):
-        project = self.mock_project()
-        assert len(project)
-
-        run_output = self.call_subcmd("run -o agg_op4").decode("utf-8")
-
-        assert "1 and 2" in run_output
-
-    def test_main_submit(self):
-        project = self.mock_project()
-        assert len(project)
-
-        submit_output = self.call_subcmd(
-            f"submit -o agg_op2 -j {get_aggregate_id(project)} --pretend"
-        ).decode("utf-8")
-
-        assert f"agg_op2({get_aggregate_id(project)})" in submit_output
-        assert f"run -o agg_op2 -j {get_aggregate_id(project)}" in submit_output
-        assert f"exec agg_op2 {get_aggregate_id(project)}" in submit_output
-
-
-class TestAggregationGroupProjectMainInterface(TestAggregatesProjectBase):
-    def test_main_run(self):
-        project = self.mock_project()
-        assert len(project)
-        for job in project:
-            assert not job.doc.get("op2", False)
-            assert not job.doc.get("op3", False)
-
-        self.call_subcmd(f"run -o group_agg -j {get_aggregate_id(project)}")
-
-        for job in project:
-            assert job.doc.op2
-            assert job.doc.op3
-
-    def test_main_submit(self):
-        project = self.mock_project()
-        assert len(project)
-
-        submit_output = self.call_subcmd(
-            f"submit -o group_agg -j {get_aggregate_id(project)} --pretend"
-        ).decode("utf-8")
-
-        assert f"group_agg({get_aggregate_id(project)})" in submit_output
-        assert f"run -o group_agg -j {get_aggregate_id(project)}" in submit_output
-        assert f"exec agg_op2 {get_aggregate_id(project)}" in submit_output
-        assert f"exec agg_op3 {get_aggregate_id(project)}" in submit_output
->>>>>>> b9b38730
 
 
 class TestIgnoreConditions:
